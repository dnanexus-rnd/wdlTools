--- conflicted
+++ resolved
@@ -2,13 +2,9 @@
 
 ## in develop
 
-<<<<<<< HEAD
 * Escapes strings when generating/formatting code (unless they are in the command block)
 * Always unwraps `V_Optional` values during expression evaluation
-=======
-* Escape strings when generating/formatting code (unless they are in the command block)
 * Fixes issues with using expressions in placeholder option values
->>>>>>> 1eb8eb97
 
 ## 0.12.9 (2021-04-19)
 
