package wdlTools.types

import java.nio.file.Paths

import wdlTools.syntax.{AbstractSyntax => AST}
import wdlTools.syntax.TextSource
import wdlTools.syntax.{Util => SUtil}
import wdlTools.types.TypedAbstractSyntax.ExprInvalid
import wdlTools.types.WdlTypes._
import wdlTools.types.Util.{exprToString, isPrimitive, typeToString}
import wdlTools.types.{TypedAbstractSyntax => TAT}
import wdlTools.util.TypeCheckingRegime._
import wdlTools.util.{Util => UUtil}

case class TypeInfer(conf: TypeOptions) {
  private val unify = Unification(conf)
  private val regime = conf.typeChecking
  // whether to throw an Exception when encountering a type error (true) or
  // to generate a T_Error type (false)
  private val errorAsException = conf.errorAsException

  // A group of bindings. This is typically a part of the context. For example,
  // the body of a scatter.
  type WdlType = WdlTypes.T
  type Bindings = Map[String, WdlType]
  object Bindings {
    val empty = Map.empty[String, WdlType]
  }

  // The add operation is overloaded.
  // 1) The result of adding two integers is an integer
  // 2)    -"-                   floats   -"-   float
  // 3)    -"-                   strings  -"-   string
  private def typeEvalAdd(a: TAT.Expr, b: TAT.Expr, ctx: Context): WdlType = {
    def isPseudoString(x: WdlType): Boolean = {
      x match {
        case T_String             => true
        case T_Optional(T_String) => true
        case T_File               => true
        case T_Optional(T_File)   => true
        // Directory to String coercion is disallowed by the spec
        case T_Directory             => false
        case T_Optional(T_Directory) => false
        case _                       => false
      }
    }
    val t = (a.wdlType, b.wdlType) match {
      case (T_Int, T_Int)     => T_Int
      case (T_Float, T_Int)   => T_Float
      case (T_Int, T_Float)   => T_Float
      case (T_Float, T_Float) => T_Float

      // if we are adding strings, the result is a string
      case (T_String, T_String) => T_String
      case (T_String, T_Int)    => T_String
      case (T_String, T_Float)  => T_String
      case (T_Int, T_String)    => T_String
      case (T_Float, T_String)  => T_String

      // NON STANDARD
      // there are WDL programs where we add optional strings
      case (T_String, x) if isPseudoString(x)                   => T_String
      case (T_String, T_Optional(T_Int)) if regime == Lenient   => T_String
      case (T_String, T_Optional(T_Float)) if regime == Lenient => T_String

      // adding files/directories is equivalent to concatenating paths
      case (T_File, T_String | T_File)           => T_File
      case (T_Directory, T_String | T_Directory) => T_Directory

      case (t, _) =>
        val msg = s"Expressions ${exprToString(a)} and ${exprToString(b)} cannot be added"
        if (errorAsException) {
          throw new TypeException(msg, a.text, ctx.docSourceUrl)
        } else {
          T_Invalid(msg, Some(t))
        }
    }
    t
  }

  // math operation on a single argument
  private def typeEvalMathOp(expr: TAT.Expr, ctx: Context): WdlType = {
    expr.wdlType match {
      case T_Int   => T_Int
      case T_Float => T_Float
      case other =>
        val msg = s"${exprToString(expr)} must be an integer or a float"
        if (errorAsException) {
          throw new TypeException(msg, expr.text, ctx.docSourceUrl)
        } else {
          T_Invalid(msg, Some(other))
        }
    }
  }

  private def typeEvalMathOp(a: TAT.Expr, b: TAT.Expr, ctx: Context): WdlType = {
    (a.wdlType, b.wdlType) match {
      case (T_Int, T_Int)     => T_Int
      case (T_Float, T_Int)   => T_Float
      case (T_Int, T_Float)   => T_Float
      case (T_Float, T_Float) => T_Float
      case (t, _) =>
        val msg =
          s"Expressions ${exprToString(a)} and ${exprToString(b)} must be integers or floats"
        if (errorAsException) {
          throw new TypeException(msg, a.text, ctx.docSourceUrl)
        } else {
          T_Invalid(msg, Some(t))
        }
    }
  }

  private def typeEvalLogicalOp(expr: TAT.Expr, ctx: Context): WdlType = {
    expr.wdlType match {
      case T_Boolean => T_Boolean
      case other =>
        val msg = s"${exprToString(expr)} must be a boolean, it is ${typeToString(other)}"
        if (errorAsException) {
          throw new TypeException(msg, expr.text, ctx.docSourceUrl)
        } else {
          T_Invalid(msg, Some(other))
        }
    }
  }

  private def typeEvalLogicalOp(a: TAT.Expr, b: TAT.Expr, ctx: Context): WdlType = {
    (a.wdlType, b.wdlType) match {
      case (T_Boolean, T_Boolean) => T_Boolean
      case (t, _) =>
        val msg = s"${exprToString(a)} and ${exprToString(b)} must have boolean type"
        if (errorAsException) {
          throw new TypeException(msg, a.text, ctx.docSourceUrl)
        } else {
          T_Invalid(msg, Some(t))
        }
    }
  }

  private def typeEvalCompareOp(a: TAT.Expr, b: TAT.Expr, ctx: Context): WdlType = {
    if (a.wdlType == b.wdlType) {
      // These could be complex types, such as Array[Array[Int]].
      return T_Boolean
    }

    // Even if the types are not the same, there are cases where they can
    // be compared.
    (a.wdlType, b.wdlType) match {
      case (T_Int, T_Float) => T_Boolean
      case (T_Float, T_Int) => T_Boolean
      case (t, _) =>
        val msg = s"Expressions ${exprToString(a)} and ${exprToString(b)} must have the same type"
        if (errorAsException) {
          throw new TypeException(msg, a.text, ctx.docSourceUrl)
        } else {
          T_Invalid(msg, Some(t))
        }
    }
  }

  private def typeEvalExprGetName(expr: TAT.Expr, id: String, ctx: Context): WdlType = {
    expr.wdlType match {
      case struct: T_Struct =>
        struct.members.get(id) match {
          case None =>
            val msg = s"Struct ${struct.name} does not have member ${id} in expression"
            if (errorAsException) {
              throw new TypeException(msg, expr.text, ctx.docSourceUrl)
            } else {
              T_Invalid(msg, Some(expr.wdlType))
            }
          case Some(t) =>
            t
        }
      case call: T_Call =>
        call.output.get(id) match {
          case None =>
            val msg = s"Call object ${call.name} does not have output ${id} in expression"
            if (errorAsException) {
              throw new TypeException(msg, expr.text, ctx.docSourceUrl)
            } else {
              T_Invalid(msg, Some(expr.wdlType))
            }
          case Some(t) =>
            t
        }
      // An identifier is a struct, and we want to access
      // a field in it.
      // Person p = census.p
      // String name = p.name
      case T_Identifier(structName) =>
        // produce the struct definition
<<<<<<< HEAD
        ctx.structs.get(structName) match {
=======
        val members = ctx.aliases.get(structName) match {
>>>>>>> e0b7a74b
          case None =>
            val msg = s"unknown struct ${structName}"
            if (errorAsException) {
              throw new TypeException(msg, expr.text, ctx.docSourceUrl)
            } else {
              T_Invalid(msg, Some(expr.wdlType))
            }
          case Some(struct: T_Struct) =>
            struct.members.get(id) match {
              case None =>
                val msg = s"Struct ${structName} does not have member ${id}"
                if (errorAsException) {
                  throw new TypeException(msg, expr.text, ctx.docSourceUrl)
                } else {
                  T_Invalid(msg, Some(expr.wdlType))
                }
              case Some(t) => t
            }
          case other =>
            val msg = s"not a struct ${other}"
            if (errorAsException) {
              throw new TypeException(msg, expr.text, ctx.docSourceUrl)
            } else {
              T_Invalid(msg, Some(expr.wdlType))
            }
        }

      // accessing a pair element
      case T_Pair(l, _) if id.toLowerCase() == "left"  => l
      case T_Pair(_, r) if id.toLowerCase() == "right" => r
      case T_Pair(_, _) =>
        val msg = s"accessing a pair with (${id}) is illegal"
        if (errorAsException) {
          throw new TypeException(msg, expr.text, ctx.docSourceUrl)
        } else {
          T_Invalid(msg, Some(expr.wdlType))
        }

      case _ =>
        val msg = s"member access (${id}) in expression is illegal"
        if (errorAsException) {
          throw new TypeException(msg, expr.text, ctx.docSourceUrl)
        } else {
          T_Invalid(msg, Some(expr.wdlType))
        }
    }
  }

  // unify a vector of types
  private def unifyTypes(vec: Iterable[WdlType],
                         errMsg: String,
                         textSource: TextSource,
                         ctx: Context): WdlType = {
    try {
      val (t, _) = unify.unifyCollection(vec, Map.empty)
      t
    } catch {
      case _: TypeUnificationException =>
        val msg = errMsg + " must have the same type, or be coercible to one"
        if (errorAsException) {
          throw new TypeException(msg, textSource, ctx.docSourceUrl)
        } else {
          T_Invalid(msg, vec.headOption)
        }
    }
  }

  // Add the type to an expression
  //
  private def applyExpr(expr: AST.Expr, bindings: Bindings, ctx: Context): TAT.Expr = {
    expr match {
      // null can be any type optional
      case AST.ValueNull(text)           => TAT.ValueNull(T_Optional(T_Any), text)
      case AST.ValueBoolean(value, text) => TAT.ValueBoolean(value, T_Boolean, text)
      case AST.ValueInt(value, text)     => TAT.ValueInt(value, T_Int, text)
      case AST.ValueFloat(value, text)   => TAT.ValueFloat(value, T_Float, text)
      case AST.ValueString(value, text)  => TAT.ValueString(value, T_String, text)

      // an identifier has to be bound to a known type. Lookup the the type,
      // and add it to the expression.
      case AST.ExprIdentifier(id, text) =>
        val t = ctx.lookup(id, bindings) match {
          case None =>
            val msg = s"Identifier ${id} is not defined"
            if (errorAsException) {
              throw new TypeException(msg, expr.text, ctx.docSourceUrl)
            } else {
              T_Invalid(msg)
            }
          case Some(t) =>
            t
        }
        TAT.ExprIdentifier(id, t, text)

      // All the sub-exressions have to be strings, or coercible to strings
      case AST.ExprCompoundString(vec, text) =>
        val initialType: T = T_String
        val (vec2, wdlType) = vec.foldLeft((Vector.empty[TAT.Expr], initialType)) {
          case ((v, t), subExpr) =>
            val e2 = applyExpr(subExpr, bindings, ctx)
            val t2: T = if (unify.isCoercibleTo(T_String, e2.wdlType)) {
              t
            } else {
              val msg =
                s"expression ${exprToString(e2)} of type ${e2.wdlType} is not coercible to string"
              if (errorAsException) {
                throw new TypeException(msg, expr.text, ctx.docSourceUrl)
              } else if (t == initialType) {
                T_Invalid(msg, Some(e2.wdlType))
              } else {
                t
              }
            }
            (v :+ e2, t2)
        }
        TAT.ExprCompoundString(vec2, wdlType, text)

      case AST.ExprPair(l, r, text) =>
        val l2 = applyExpr(l, bindings, ctx)
        val r2 = applyExpr(r, bindings, ctx)
        val t = T_Pair(l2.wdlType, r2.wdlType)
        TAT.ExprPair(l2, r2, t, text)

      case AST.ExprArray(vec, text) if vec.isEmpty =>
        // The array is empty, we can't tell what the array type is.
        TAT.ExprArray(Vector.empty, T_Array(T_Any), text)

      case AST.ExprArray(vec, text) =>
        val tVecExprs = vec.map(applyExpr(_, bindings, ctx))
        val t =
          try {
            T_Array(unify.unifyCollection(tVecExprs.map(_.wdlType), Map.empty)._1)
          } catch {
            case _: TypeUnificationException =>
              val msg = "array elements must have the same type, or be coercible to one"
              if (errorAsException) {
                throw new TypeException(msg, expr.text, ctx.docSourceUrl)
              } else {
                T_Invalid(msg, tVecExprs.headOption.map(_.wdlType))
              }
          }
        TAT.ExprArray(tVecExprs, t, text)

      case AST.ExprObject(members, text) =>
        val members2 = members.map {
          case AST.ExprObjectMember(key, value, _) =>
            key -> applyExpr(value, bindings, ctx)
        }.toMap
        TAT.ExprObject(members2, T_Object, text)

      case AST.ExprMap(m, text) if m.isEmpty =>
        // The key and value types are unknown.
        TAT.ExprMap(Map.empty, T_Map(T_Any, T_Any), text)

      case AST.ExprMap(value, text) =>
        // figure out the types from the first element
        val m: Map[TAT.Expr, TAT.Expr] = value.map { item: AST.ExprMapItem =>
          applyExpr(item.key, bindings, ctx) -> applyExpr(item.value, bindings, ctx)
        }.toMap
        // unify the key types
        val tk = unifyTypes(m.keys.map(_.wdlType), "map keys", text, ctx)
        // unify the value types
        val tv = unifyTypes(m.values.map(_.wdlType), "map values", text, ctx)
        TAT.ExprMap(m, T_Map(tk, tv), text)

      // These are expressions like:
      // ${true="--yes" false="--no" boolean_value}
      case AST.ExprPlaceholderEqual(t: AST.Expr, f: AST.Expr, value: AST.Expr, text) =>
        val te = applyExpr(t, bindings, ctx)
        val fe = applyExpr(f, bindings, ctx)
        val ve = applyExpr(value, bindings, ctx)
        val wdlType = if (te.wdlType != fe.wdlType) {
          val msg =
            s"subexpressions ${exprToString(te)} and ${exprToString(fe)} must have the same type"
          if (errorAsException) {
            throw new TypeException(msg, text, ctx.docSourceUrl)
          } else {
            T_Invalid(msg, Some(te.wdlType))
          }
        } else if (ve.wdlType != T_Boolean) {
          val msg =
            s"condition ${exprToString(ve)} should have boolean type, it has type ${typeToString(ve.wdlType)} instead"
          if (errorAsException) {
            throw new TypeException(msg, expr.text, ctx.docSourceUrl)
          } else {
            T_Invalid(msg, Some(ve.wdlType))
          }
        } else {
          te.wdlType
        }
        TAT.ExprPlaceholderEqual(te, fe, ve, wdlType, text)

      // An expression like:
      // ${default="foo" optional_value}
      case AST.ExprPlaceholderDefault(default: AST.Expr, value: AST.Expr, text) =>
        val de = applyExpr(default, bindings, ctx)
        val ve = applyExpr(value, bindings, ctx)
        val t = ve.wdlType match {
          case T_Optional(vt2) if unify.isCoercibleTo(de.wdlType, vt2) => de.wdlType
          case vt2 if unify.isCoercibleTo(de.wdlType, vt2)             =>
            // another unsavory case. The optional_value is NOT optional.
            de.wdlType
          case _ =>
            val msg = s"""|Expression (${exprToString(ve)}) must have type coercible to
                          |(${typeToString(de.wdlType)}), it has type (${typeToString(ve.wdlType)}) instead
                          |""".stripMargin.replaceAll("\n", " ")
            if (errorAsException) {
              throw new TypeException(msg, expr.text, ctx.docSourceUrl)
            } else {
              T_Invalid(msg, Some(ve.wdlType))
            }
        }
        TAT.ExprPlaceholderDefault(de, ve, t, text)

      // An expression like:
      // ${sep=", " array_value}
      case AST.ExprPlaceholderSep(sep: AST.Expr, value: AST.Expr, text) =>
        val se = applyExpr(sep, bindings, ctx)
        if (se.wdlType != T_String)
          throw new TypeException(s"separator ${exprToString(se)} must have string type",
                                  text,
                                  ctx.docSourceUrl)
        val ve = applyExpr(value, bindings, ctx)
        val t = ve.wdlType match {
          case T_Array(x, _) if unify.isCoercibleTo(T_String, x) =>
            T_String
          case other =>
            val msg =
              s"expression ${exprToString(ve)} should be coercible to Array[String], but it is ${typeToString(other)}"
            if (errorAsException) {
              throw new TypeException(msg, ve.text, ctx.docSourceUrl)
            } else {
              T_Invalid(msg, Some(other))
            }
        }
        TAT.ExprPlaceholderSep(se, ve, t, text)

      // math operators on one argument
      case AST.ExprUniraryPlus(value, text) =>
        val ve = applyExpr(value, bindings, ctx)
        TAT.ExprUniraryPlus(ve, typeEvalMathOp(ve, ctx), text)
      case AST.ExprUniraryMinus(value, text) =>
        val ve = applyExpr(value, bindings, ctx)
        TAT.ExprUniraryMinus(ve, typeEvalMathOp(ve, ctx), text)

      // logical operators
      case AST.ExprLor(a: AST.Expr, b: AST.Expr, text) =>
        val ae = applyExpr(a, bindings, ctx)
        val be = applyExpr(b, bindings, ctx)
        TAT.ExprLor(ae, be, typeEvalLogicalOp(ae, be, ctx), text)
      case AST.ExprLand(a: AST.Expr, b: AST.Expr, text) =>
        val ae = applyExpr(a, bindings, ctx)
        val be = applyExpr(b, bindings, ctx)
        TAT.ExprLand(ae, be, typeEvalLogicalOp(ae, be, ctx), text)
      case AST.ExprNegate(value: AST.Expr, text) =>
        val e = applyExpr(value, bindings, ctx)
        TAT.ExprNegate(e, typeEvalLogicalOp(e, ctx), text)

      // equality comparisons
      case AST.ExprEqeq(a: AST.Expr, b: AST.Expr, text) =>
        val ae = applyExpr(a, bindings, ctx)
        val be = applyExpr(b, bindings, ctx)
        TAT.ExprEqeq(ae, be, typeEvalCompareOp(ae, be, ctx), text)
      case AST.ExprNeq(a: AST.Expr, b: AST.Expr, text) =>
        val ae = applyExpr(a, bindings, ctx)
        val be = applyExpr(b, bindings, ctx)
        TAT.ExprNeq(ae, be, typeEvalCompareOp(ae, be, ctx), text)
      case AST.ExprLt(a: AST.Expr, b: AST.Expr, text) =>
        val ae = applyExpr(a, bindings, ctx)
        val be = applyExpr(b, bindings, ctx)
        TAT.ExprLt(ae, be, typeEvalCompareOp(ae, be, ctx), text)
      case AST.ExprGte(a: AST.Expr, b: AST.Expr, text) =>
        val ae = applyExpr(a, bindings, ctx)
        val be = applyExpr(b, bindings, ctx)
        TAT.ExprGte(ae, be, typeEvalCompareOp(ae, be, ctx), text)
      case AST.ExprLte(a: AST.Expr, b: AST.Expr, text) =>
        val ae = applyExpr(a, bindings, ctx)
        val be = applyExpr(b, bindings, ctx)
        TAT.ExprLte(ae, be, typeEvalCompareOp(ae, be, ctx), text)
      case AST.ExprGt(a: AST.Expr, b: AST.Expr, text) =>
        val ae = applyExpr(a, bindings, ctx)
        val be = applyExpr(b, bindings, ctx)
        TAT.ExprGt(ae, be, typeEvalCompareOp(ae, be, ctx), text)

      // add is overloaded, it is a special case
      case AST.ExprAdd(a: AST.Expr, b: AST.Expr, text) =>
        val ae = applyExpr(a, bindings, ctx)
        val be = applyExpr(b, bindings, ctx)
        TAT.ExprAdd(ae, be, typeEvalAdd(ae, be, ctx), text)

      // math operators on two arguments
      case AST.ExprSub(a: AST.Expr, b: AST.Expr, text) =>
        val ae = applyExpr(a, bindings, ctx)
        val be = applyExpr(b, bindings, ctx)
        TAT.ExprSub(ae, be, typeEvalMathOp(ae, be, ctx), text)
      case AST.ExprMod(a: AST.Expr, b: AST.Expr, text) =>
        val ae = applyExpr(a, bindings, ctx)
        val be = applyExpr(b, bindings, ctx)
        TAT.ExprMod(ae, be, typeEvalMathOp(ae, be, ctx), text)
      case AST.ExprMul(a: AST.Expr, b: AST.Expr, text) =>
        val ae = applyExpr(a, bindings, ctx)
        val be = applyExpr(b, bindings, ctx)
        TAT.ExprMul(ae, be, typeEvalMathOp(ae, be, ctx), text)
      case AST.ExprDivide(a: AST.Expr, b: AST.Expr, text) =>
        val ae = applyExpr(a, bindings, ctx)
        val be = applyExpr(b, bindings, ctx)
        TAT.ExprDivide(ae, be, typeEvalMathOp(ae, be, ctx), text)

      // Access an array element at [index]
      case AST.ExprAt(array: AST.Expr, index: AST.Expr, text) =>
        val eIndex = applyExpr(index, bindings, ctx)
        val eArray = applyExpr(array, bindings, ctx)
        val t = (eIndex.wdlType, eArray.wdlType) match {
          case (T_Int, T_Array(elementType, _)) => elementType
          case (T_Int, _) =>
            val msg = s"${exprToString(eIndex)} must be an integer"
            if (errorAsException) {
              throw new TypeException(msg, text, ctx.docSourceUrl)
            } else {
              T_Invalid(msg, Some(eIndex.wdlType))
            }
          case (_, _) =>
            val msg = s"expression ${exprToString(eArray)} must be an array"
            if (errorAsException) {
              throw new TypeException(msg, eArray.text, ctx.docSourceUrl)
            } else {
              T_Invalid(msg, Some(eArray.wdlType))
            }
        }
        TAT.ExprAt(eArray, eIndex, t, text)

      // conditional:
      // if (x == 1) then "Sunday" else "Weekday"
      case AST.ExprIfThenElse(cond: AST.Expr, trueBranch: AST.Expr, falseBranch: AST.Expr, text) =>
        val eCond = applyExpr(cond, bindings, ctx)
        val eTrueBranch = applyExpr(trueBranch, bindings, ctx)
        val eFalseBranch = applyExpr(falseBranch, bindings, ctx)
        val t = {
          if (eCond.wdlType != T_Boolean) {
            val msg = s"condition ${exprToString(eCond)} must be a boolean"
            if (errorAsException) {
              throw new TypeException(msg, eCond.text, ctx.docSourceUrl)
            } else {
              T_Invalid(msg, Some(eCond.wdlType))
            }
          } else {
            try {
              unify.unify(eTrueBranch.wdlType, eFalseBranch.wdlType, Map.empty)._1
            } catch {
              case _: TypeUnificationException =>
                val msg =
                  s"""|The branches of a conditional expression must be coercable to the same type
                      |expression
                      |  true branch: ${typeToString(eTrueBranch.wdlType)}
                      |  flase branch: ${typeToString(eFalseBranch.wdlType)}
                      |""".stripMargin
                if (errorAsException) {
                  throw new TypeException(msg, expr.text, ctx.docSourceUrl)
                } else {
                  T_Invalid(msg, Some(eTrueBranch.wdlType))
                }
            }
          }
        }
        TAT.ExprIfThenElse(eCond, eTrueBranch, eFalseBranch, t, text)

      // Apply a standard library function to arguments. For example:
      //   read_int("4")
      case AST.ExprApply(funcName: String, elements: Vector[AST.Expr], text) =>
        val eElements = elements.map(applyExpr(_, bindings, ctx))
        ctx.stdlib.apply(funcName, eElements.map(_.wdlType)) match {
          case Left((outputType, funcSig)) =>
            TAT.ExprApply(funcName, funcSig, eElements, outputType, text)
          case Right(errorMsg) if errorAsException =>
            throw new TypeException(errorMsg, expr.text, ctx.docSourceUrl)
          case Right(errorMsg) => TAT.ExprInvalid(T_Invalid(errorMsg), None, expr.text)
        }

      // Access a field in a struct or an object. For example "x.a" in:
      //   Int z = x.a
      case AST.ExprGetName(expr: AST.Expr, id: String, text) =>
        val e = applyExpr(expr, bindings, ctx)
        val t = typeEvalExprGetName(e, id, ctx)
        TAT.ExprGetName(e, id, t, text)
    }
  }

  private def typeFromAst(t: AST.Type, text: TextSource, ctx: Context): WdlType = {
    t match {
      case _: AST.TypeBoolean     => T_Boolean
      case _: AST.TypeInt         => T_Int
      case _: AST.TypeFloat       => T_Float
      case _: AST.TypeString      => T_String
      case _: AST.TypeFile        => T_File
      case _: AST.TypeDirectory   => T_Directory
      case AST.TypeOptional(t, _) => T_Optional(typeFromAst(t, text, ctx))
      case AST.TypeArray(t, _, _) => T_Array(typeFromAst(t, text, ctx))
      case AST.TypeMap(k, v, _)   => T_Map(typeFromAst(k, text, ctx), typeFromAst(v, text, ctx))
      case AST.TypePair(l, r, _)  => T_Pair(typeFromAst(l, text, ctx), typeFromAst(r, text, ctx))
      case AST.TypeIdentifier(id, _) =>
        ctx.aliases.get(id) match {
          case None =>
            val msg = s"struct ${id} has not been defined"
            if (errorAsException) {
              throw new TypeException(msg, text, ctx.docSourceUrl)
            } else {
              T_Invalid(msg)
            }
          case Some(struct) => struct
        }
      case _: AST.TypeObject => T_Object
      case AST.TypeStruct(name, members, _) =>
        T_StructDef(name, members.map {
          case AST.StructMember(name, t2, _) => name -> typeFromAst(t2, text, ctx)
        }.toMap)
    }
  }

  // check the declaration and add a binding for its (variable -> wdlType)
  //
  // In a declaration the right hand type must be coercible to
  // the left hand type.
  //
  // Examples:
  //   Int x
  //   Int x = 5
  //   Int x = 7 + y
  private def applyDecl(decl: AST.Declaration,
                        bindings: Map[String, WdlType],
                        ctx: Context,
                        canShadow: Boolean = false): TAT.Declaration = {

    val lhsType = typeFromAst(decl.wdlType, decl.text, ctx)
    val tDecl = decl.expr match {
      // Int x
      case None =>
        TAT.Declaration(decl.name, lhsType, None, decl.text)
      case Some(expr) =>
        val e = applyExpr(expr, bindings, ctx)
        val rhsType = e.wdlType
        val wdlType = if (unify.isCoercibleTo(lhsType, rhsType)) {
          lhsType
        } else {
          val msg =
            s"""|${decl.name} is of type ${typeToString(lhsType)}
                |but is assigned ${typeToString(rhsType)}
                |${exprToString(e)}
                |""".stripMargin.replaceAll("\n", " ")
          if (errorAsException) {
            throw new TypeException(msg, decl.text, ctx.docSourceUrl)
          } else {
            T_Invalid(msg, Some(lhsType))
          }
        }
        TAT.Declaration(decl.name, wdlType, Some(e), decl.text)
    }

    // There are cases where we want to allow shadowing. For example, it
    // is legal to have an output variable with the same name as an input variable.
    if (!canShadow && ctx.lookup(decl.name, bindings).isDefined) {
      val msg = s"variable ${decl.name} shadows an existing variable"
      val wdlType = if (errorAsException) {
        throw new TypeException(msg, decl.text, ctx.docSourceUrl)
      } else {
        T_Invalid(msg, Some(tDecl.wdlType))
      }
      TAT.Declaration(tDecl.name, wdlType, tDecl.expr, tDecl.text)
    } else {
      tDecl
    }
  }

  // type check the input section, and see that there are no double definitions.
  // return input definitions
  //
<<<<<<< HEAD
  private def applyInputSection(inputSection: AST.InputSection, ctx: Context): TAT.InputSection = {
    // translate each declaration
    val (tDecls, _, _) =
      inputSection.declarations
        .foldLeft((Vector.empty[TAT.Declaration], Set.empty[String], Bindings.empty)) {
          case ((tDecls, names, bindings), decl) =>
            val tDecl = applyDecl(decl, bindings, ctx) match {
              case d if names.contains(d.name) =>
                val msg = s"Input section has duplicate definition ${d.name}"
                if (errorAsException) {
                  throw new TypeException(msg, inputSection.text, ctx.docSourceUrl)
                } else {
                  TAT.Declaration(d.name, T_Invalid(msg, Some(d.wdlType)), d.expr, d.text)
                }
              case d => d
            }
            (tDecls :+ tDecl, names + decl.name, bindings + (tDecl.name -> tDecl.wdlType))
        }
    TAT.InputSection(tDecls, inputSection.text)
=======
  private def applyInputSection(inputSection: AST.InputSection,
                                ctx: Context): Vector[TAT.InputDefinition] = {
    // check there are no duplicates
    val varNames = inputSection.declarations.map(_.name)
    if (varNames.size > varNames.toSet.size)
      throw new TypeException("Input section has duplicate definitions",
                              inputSection.text,
                              ctx.docSourceUrl)

    // translate each declaration
    val (tDecls, _) =
      inputSection.declarations.foldLeft((Vector.empty[TAT.Declaration], Bindings.empty)) {
        case ((tDecls, bindings), decl) =>
          val tDecl = applyDecl(decl, bindings, ctx)
          (tDecls :+ tDecl, bindings + (tDecl.name -> tDecl.wdlType))
      }

    // convert the typed declarations into input definitions
    tDecls.map { tDecl =>
      // What kind of input is this?
      // compulsory, optional, one with a default
      tDecl.expr match {
        case None => {
          tDecl.wdlType match {
            case t: WdlTypes.T_Optional =>
              TAT.OptionalInputDefinition(tDecl.name, t, tDecl.text)
            case _ =>
              TAT.RequiredInputDefinition(tDecl.name, tDecl.wdlType, tDecl.text)
          }
        }
        case Some(expr) =>
          TAT.OverridableInputDefinitionWithDefault(tDecl.name, tDecl.wdlType, expr, tDecl.text)
      }
    }
>>>>>>> e0b7a74b
  }

  // Calculate types for the outputs, and return a new typed output section
  private def applyOutputSection(outputSection: AST.OutputSection,
<<<<<<< HEAD
                                 ctx: Context): TAT.OutputSection = {
=======
                                 ctx: Context): Vector[TAT.OutputDefinition] = {
    val text = outputSection.text

    // check there are no duplicates
    val varNames = outputSection.declarations.map(_.name)
    if (varNames.size > varNames.toSet.size)
      throw new TypeException("Output section has duplicate definitions", text, ctx.docSourceUrl)
>>>>>>> e0b7a74b
    // output variables can shadow input definitions, but not intermediate
    // values. This is weird, but is used here:
    // https://github.com/gatk-workflows/gatk4-germline-snps-indels/blob/master/tasks/JointGenotypingTasks-terra.wdl#L590
    val both = outputSection.declarations.map(_.name).toSet intersect ctx.declarations.keys.toSet

    // translate the declarations
<<<<<<< HEAD
    val (tDecls, _, _) =
      outputSection.declarations
        .foldLeft((Vector.empty[TAT.Declaration], Set.empty[String], Bindings.empty)) {
          case ((tDecls, names, bindings), decl) =>
            // check the declaration and add a binding for its (variable -> wdlType)
            val tDecl = applyDecl(decl, bindings, ctx, canShadow = true) match {
              case d if names.contains(d.name) =>
                val msg = s"Output section has duplicate definition ${d.name}"
                if (errorAsException) {
                  throw new TypeException(msg, d.text, ctx.docSourceUrl)
                } else {
                  TAT.Declaration(d.name, T_Invalid(msg, Some(d.wdlType)), d.expr, d.text)
                }
              case d if both.contains(d.name) =>
                val msg = s"Definition ${d.name} shadows exisiting declarations"
                if (errorAsException) {
                  throw new TypeException(msg, d.text, ctx.docSourceUrl)
                } else {
                  TAT.Declaration(d.name, T_Invalid(msg, Some(d.wdlType)), d.expr, d.text)
                }
              case d => d
            }
            val bindings2 = bindings + (tDecl.name -> tDecl.wdlType)
            (tDecls :+ tDecl, names + tDecl.name, bindings2)
        }

    TAT.OutputSection(tDecls, outputSection.text)
=======
    val (tDecls, _) =
      outputSection.declarations.foldLeft((Vector.empty[TAT.Declaration], Bindings.empty)) {
        case ((tDecls, bindings), decl) =>
          // check the declaration and add a binding for its (variable -> wdlType)
          //
          // Do we really want to support the shadowing option?
          val tDecl = applyDecl(decl, bindings, ctx, canShadow = true)
          val bindings2 = bindings + (tDecl.name -> tDecl.wdlType)
          (tDecls :+ tDecl, bindings2)
      }

    // convert the declarations into output definitions
    tDecls.map { tDecl =>
      tDecl.expr match {
        case None =>
          throw new TypeException("Outputs must have expressions", tDecl.text, ctx.docSourceUrl)
        case Some(expr) =>
          TAT.OutputDefinition(tDecl.name, tDecl.wdlType, expr, tDecl.text)
      }
    }
>>>>>>> e0b7a74b
  }

  // calculate the type signature of a workflow or a task
  private def calcSignature(
      inputSection: Vector[TAT.InputDefinition],
      outputSection: Vector[TAT.OutputDefinition]
  ): (Map[String, (WdlType, Boolean)], Map[String, WdlType]) = {
    val inputType: Map[String, (WdlType, Boolean)] = inputSection.map {
      case d: TAT.RequiredInputDefinition =>
        // input is compulsory
        d.name -> (d.wdlType, false)
      case d: TAT.OverridableInputDefinitionWithDefault =>
        // input has a default value, caller may omit it.
        d.name -> (d.wdlType, true)
      case d: TAT.OptionalInputDefinition =>
        // input is optional, caller can omit it.
        d.name -> (d.wdlType, true)
    }.toMap

    val outputType: Map[String, WdlType] = outputSection.map { tDecl =>
      tDecl.name -> tDecl.wdlType
    }.toMap

    (inputType, outputType)
  }

  // The runtime section can make use of values defined in declarations
  private def applyRuntime(rtSection: AST.RuntimeSection, ctx: Context): TAT.RuntimeSection = {
    val m = rtSection.kvs.map {
      case AST.RuntimeKV(name, expr, _) =>
        name -> applyExpr(expr, Map.empty, ctx)
    }.toMap
    TAT.RuntimeSection(m, rtSection.text)
  }

  private def applyHints(hintsSection: AST.HintsSection, ctx: Context): TAT.HintsSection = {
    val m = hintsSection.kvs.map {
      case AST.HintsKV(name, expr, _) =>
        name -> applyExpr(expr, Map.empty, ctx)
    }.toMap
    TAT.HintsSection(m, hintsSection.text)
  }

  // convert the generic expression syntax into a specialized JSON object
  // language for meta values only.
  private def metaValueFromExpr(expr: AST.Expr, ctx: Context): TAT.MetaValue = {
    expr match {
      case AST.ValueNull(_)                          => TAT.MetaNull
      case AST.ValueBoolean(value, _)                => TAT.MetaBoolean(value)
      case AST.ValueInt(value, _)                    => TAT.MetaInt(value)
      case AST.ValueFloat(value, _)                  => TAT.MetaFloat(value)
      case AST.ValueString(value, _)                 => TAT.MetaString(value)
      case AST.ExprIdentifier(id, _) if id == "null" => TAT.MetaNull
      case AST.ExprIdentifier(id, _)                 => TAT.MetaString(id)
      case AST.ExprArray(vec, _)                     => TAT.MetaArray(vec.map(metaValueFromExpr(_, ctx)))
      case AST.ExprMap(members, _) =>
        TAT.MetaObject(members.map {
          case AST.ExprMapItem(AST.ValueString(key, _), value, _) =>
            key -> metaValueFromExpr(value, ctx)
          case AST.ExprMapItem(AST.ExprIdentifier(key, _), value, _) =>
            key -> metaValueFromExpr(value, ctx)
          case other =>
            throw new RuntimeException(s"bad value ${SUtil.exprToString(other)}")
        }.toMap)
      case AST.ExprObject(members, _) =>
        TAT.MetaObject(members.map {
          case AST.ExprObjectMember(key, value, _) =>
            key -> metaValueFromExpr(value, ctx)
          case other =>
            throw new RuntimeException(s"bad value ${SUtil.exprToString(other)}")
        }.toMap)
      case other =>
        val msg = s"${SUtil.exprToString(other)} is an invalid meta value"
        if (errorAsException) {
          throw new TypeException(msg, expr.text, ctx.docSourceUrl)
        } else {
          TAT.MetaInvalid(msg)
        }
    }
  }

  private def applyMeta(metaSection: AST.MetaSection, ctx: Context): TAT.MetaSection = {
    TAT.MetaSection(metaSection.kvs.map {
      case AST.MetaKV(k, v, _) =>
        k -> metaValueFromExpr(v, ctx)
    }.toMap, metaSection.text)
  }

  private def applyParamMeta(paramMetaSection: AST.ParameterMetaSection,
                             ctx: Context): TAT.ParameterMetaSection = {
    TAT.ParameterMetaSection(
        paramMetaSection.kvs.map { kv: AST.MetaKV =>
          val metaValue = if (ctx.inputs.contains(kv.id) || ctx.outputs.contains(kv.id)) {
            metaValueFromExpr(kv.expr, ctx)
          } else {
            val msg =
              s"parameter_meta key ${kv.id} does not refer to an input or output declaration"
            if (errorAsException) {
              throw new TypeException(msg, kv.text, ctx.docSourceUrl)
            } else {
              TAT.MetaInvalid(msg)
            }
          }
          kv.id -> metaValue
        }.toMap,
        paramMetaSection.text
    )
  }

  // TASK
  //
  // - An inputs type has to match the type of its default value (if any)
  // - Check the declarations
  // - Assignments to an output variable must match
  //
  // We can't check the validity of the command section.
  private def applyTask(task: AST.Task, ctxOuter: Context): TAT.Task = {
    val (inputDefs, ctx) = task.input match {
      case None =>
        (Vector.empty, ctxOuter)
      case Some(inpSection) =>
        val tInpSection = applyInputSection(inpSection, ctxOuter)
        val ctx = ctxOuter.bindInputSection(tInpSection)
        (tInpSection, ctx)
    }

    // add types to the declarations, and accumulate context
    val (tRawDecl, _) =
      task.declarations.foldLeft((Vector.empty[TAT.Declaration], Bindings.empty)) {
        case ((tDecls, bindings), decl) =>
          val tDecl = applyDecl(decl, bindings, ctx)
          (tDecls :+ tDecl, bindings + (tDecl.name -> tDecl.wdlType))
      }
    val (tDeclarations, ctxDecl) = tRawDecl.foldLeft((Vector.empty[TAT.Declaration], ctx)) {
      case ((tDecls, curCtx), tDecl) =>
        curCtx.bindVar(tDecl.name, tDecl.wdlType) match {
          case Left(newCtx) =>
            (tDecls :+ tDecl, newCtx)
          case Right(errorMsg) if errorAsException =>
            throw new TypeException(errorMsg, tDecl.text, ctx.docSourceUrl)
          case Right(errorMsg) =>
            val errDecl = TAT.Declaration(tDecl.name,
                                          T_Invalid(errorMsg, Some(tDecl.wdlType)),
                                          tDecl.expr,
                                          tDecl.text)
            (tDecls :+ errDecl, curCtx)
        }
    }

    val tRuntime = task.runtime.map(applyRuntime(_, ctxDecl))
    val tHints = task.hints.map(applyHints(_, ctxDecl))

    // check that all expressions can be coereced to a string inside
    // the command section
    val cmdParts = task.command.parts.map { expr =>
      val e = applyExpr(expr, Map.empty, ctxDecl)
      e.wdlType match {
        case x if isPrimitive(x)             => e
        case T_Optional(x) if isPrimitive(x) => e
        case _ =>
          val msg =
            s"Expression ${exprToString(e)} in the command section is not coercible to a string"
          if (errorAsException) {
            throw new TypeException(msg, expr.text, ctx.docSourceUrl)
          } else {
            TAT.ExprInvalid(T_Invalid(msg, Some(e.wdlType)), Some(e), e.text)
          }
      }
    }
    val tCommand = TAT.CommandSection(cmdParts, task.command.text)

    val (outputDefs, ctxOutput) = task.output match {
      case None =>
        (Vector.empty, ctxDecl)
      case Some(outSection) =>
        val tOutSection = applyOutputSection(outSection, ctxDecl)
        val ctx = ctxDecl.bindOutputSection(tOutSection)
        (tOutSection, ctx)
    }

    val tMeta = task.meta.map(applyMeta(_, ctxOutput))
    val tParamMeta = task.parameterMeta.map(applyParamMeta(_, ctxOutput))

    // calculate the type signature of the task
    val (inputType, outputType) = calcSignature(inputDefs, outputDefs)

    TAT.Task(
        name = task.name,
<<<<<<< HEAD
        wdlType = T_TaskDef(task.name, inputType, outputType),
        input = tInputSection,
        output = tOutputSection,
=======
        wdlType = T_Task(task.name, inputType, outputType),
        inputs = inputDefs,
        outputs = outputDefs,
>>>>>>> e0b7a74b
        command = tCommand,
        declarations = tDeclarations,
        meta = tMeta,
        parameterMeta = tParamMeta,
        runtime = tRuntime,
        hints = tHints,
        text = task.text
    )
  }

  //
  // 1. all the caller arguments have to exist with the correct types
  //    in the callee
  // 2. all the compulsory callee arguments must be specified. Optionals
  //    and arguments that have defaults can be skipped.
  private def applyCall(call: AST.Call, ctx: Context): TAT.Call = {
    // The name of the call may not contain dots. Examples:
    //
    // call lib.concat as concat     concat
    // call add                      add
    // call a.b.c                    c
    val actualName = call.alias match {
      case None if !(call.name contains ".") =>
        call.name
      case None =>
        val parts = call.name.split("\\.")
        parts.last
      case Some(alias) => alias.name
    }

    // check that the call refers to a valid callee
    val callee: T_Callable = ctx.callables.get(call.name) match {
      case None =>
        val msg = s"called task/workflow ${call.name} is not defined"
        if (errorAsException) {
          throw new TypeException(msg, call.text, ctx.docSourceUrl)
        } else {
          T_CallableInvalid(call.name, msg, None)
        }
      case Some(x: T_Callable) => x
    }

    // check if the call shadows an existing call
    val callType = T_CallDef(actualName, callee.output)
    val wdlType = if (ctx.declarations contains actualName) {
      val msg = s"call ${actualName} shadows an existing definition"
      if (errorAsException) {
        throw new TypeException(msg, call.text, ctx.docSourceUrl)
      } else {
        T_CallInvalid(call.name, msg, Some(callType))
      }
    } else {
      callType
    }

    // check that any afters refer to valid calls
    val afters = call.afters.map { after =>
      ctx.declarations.get(after.name) match {
        case Some(c: T_Call) => c
        case Some(_) =>
          val msg = s"call ${actualName} after clause refers to non-call declaration ${after.name}"
          if (errorAsException) {
            throw new TypeException(msg, after.text, ctx.docSourceUrl)
          } else {
            T_CallInvalid(after.name, msg, None)
          }
        case None =>
          val msg = s"call ${actualName} after clause refers to non-existant call ${after.name}"
          if (errorAsException) {
            throw new TypeException(msg, after.text, ctx.docSourceUrl)
          } else {
            T_CallInvalid(after.name, msg, None)
          }
      }
    }

    // convert inputs
    val callerInputs: Map[String, TAT.Expr] = call.inputs match {
      case Some(AST.CallInputs(value, _)) =>
        value.map { inp =>
          val argName = inp.name
          val tExpr = applyExpr(inp.expr, Map.empty, ctx)
          // type-check input argument
          val errorMsg = callee.input.get(argName) match {
            case None =>
              Some(s"call ${call} has argument ${argName} that does not exist in the callee")
            case Some((calleeType, _)) if regime == Strict && calleeType != tExpr.wdlType =>
              Some(s"argument ${argName} has wrong type ${tExpr.wdlType}, expecting ${calleeType}")
            case Some((calleeType, _))
                if regime >= Moderate && !unify.isCoercibleTo(calleeType, tExpr.wdlType) =>
              Some(
                  s"argument ${argName} has type ${tExpr.wdlType}, it is not coercible to ${calleeType}"
              )
            case _ => None
          }
          if (errorMsg.isEmpty) {
            argName -> tExpr
          } else if (errorAsException) {
            throw new TypeException(errorMsg.get, call.text, ctx.docSourceUrl)
          } else {
            argName -> TAT.ExprInvalid(T_Invalid(errorMsg.get, Some(tExpr.wdlType)),
                                       Some(tExpr),
                                       tExpr.text)
          }
        }.toMap
      case None => Map.empty
    }

    // check that all the compulsory arguments are provided
    val missingInputs = callee.input.flatMap {
      case (argName, (_, false)) =>
        callerInputs.get(argName) match {
          case None =>
            val msg = s"compulsory argument ${argName} to task/workflow ${call.name} is missing"
            if (errorAsException) {
              throw new TypeException(msg, call.text, ctx.docSourceUrl)
            } else {
              Some(argName -> TAT.ExprInvalid(T_Invalid(msg), None, call.text))
            }
          case Some(_) => None
        }
      case (_, (_, _)) =>
        // an optional argument, it may not be provided
        None
    }

    // convert the alias to a simpler string option
    val alias = call.alias match {
      case None                         => None
      case Some(AST.CallAlias(name, _)) => Some(name)
    }

    TAT.Call(
        fullyQualifiedName = call.name,
        wdlType = wdlType,
        callee = callee,
        alias = alias,
        afters = afters,
        actualName = actualName,
        inputs = callerInputs ++ missingInputs,
        text = call.text
    )
  }

  // Add types to a block of workflow-elements:
  //
  // For example:
  //   Int x = y + 4
  //   call A { input: bam_file = "u.bam" }
  //   scatter ...
  //
  // return
  //  1) type bindings for this block (x --> Int, A ---> Call, ..)
  //  2) the typed workflow elements
  private def applyWorkflowElements(
      ctx: Context,
      body: Vector[AST.WorkflowElement]
  ): (Bindings, Vector[TAT.WorkflowElement]) = {
    body.foldLeft((Bindings.empty, Vector.empty[TAT.WorkflowElement])) {
      case ((bindings, wElements), decl: AST.Declaration) =>
        val tDecl = applyDecl(decl, bindings, ctx)
        (bindings + (tDecl.name -> tDecl.wdlType), wElements :+ tDecl)

      case ((bindings, wElements), call: AST.Call) =>
        val tCall = applyCall(call, ctx.bindVarList(bindings))
        (bindings + (tCall.actualName -> tCall.wdlType), wElements :+ tCall)

      case ((bindings, wElements), subSct: AST.Scatter) =>
        // a nested scatter
        val (tScatter, sctBindings) = applyScatter(subSct, ctx.bindVarList(bindings))
        (bindings ++ sctBindings, wElements :+ tScatter)

      case ((bindings, wElements), cond: AST.Conditional) =>
        // a nested conditional
        val (tCond, condBindings) = applyConditional(cond, ctx.bindVarList(bindings))
        (bindings ++ condBindings, wElements :+ tCond)
    }
  }

  // The body of the scatter becomes accessible to statements that come after it.
  // The iterator is not visible outside the scatter body.
  //
  // for (i in [1, 2, 3]) {
  //    call A
  // }
  //
  // Variable "i" is not visible after the scatter completes.
  // A's members are arrays.
  private def applyScatter(scatter: AST.Scatter, ctxOuter: Context): (TAT.Scatter, Bindings) = {
    val eCollection = applyExpr(scatter.expr, Map.empty, ctxOuter)
    val elementType = eCollection.wdlType match {
      case T_Array(elementType, _) => elementType
      case other =>
        val msg = s"Collection in scatter (${scatter}) is not an array type"
        if (errorAsException) {
          throw new TypeException(msg, scatter.text, ctxOuter.docSourceUrl)
        } else {
          T_Invalid(msg, Some(other))
        }
    }
    // add a binding for the iteration variable
    //
    // The iterator identifier is not exported outside the scatter
    val (ctxInner, wdlType) =
      ctxOuter.bindVar(scatter.identifier, elementType) match {
        case Left(ctxInner) => (ctxInner, elementType)
        case Right(errorMsg) if errorAsException =>
          throw new TypeException(errorMsg, scatter.text, ctxOuter.docSourceUrl)
        case Right(errorMsg) =>
          (ctxOuter, T_Invalid(errorMsg, Some(elementType)))
      }
    val (bindings, tElements) = applyWorkflowElements(ctxInner, scatter.body)
    assert(!(bindings contains scatter.identifier))

    // Add an array type to all variables defined in the scatter body
    val bindingsWithArray =
      bindings.map {
        case (callName, callType: T_Call) =>
          val callOutput = callType.output.map {
            case (name, t) => name -> T_Array(t)
          }
          callName -> T_CallDef(callType.name, callOutput)
        case (varName, typ: T) =>
          varName -> T_Array(typ)
      }

    val tScatter = TAT.Scatter(scatter.identifier, wdlType, eCollection, tElements, scatter.text)
    (tScatter, bindingsWithArray)
  }

  // Ensure that a type is optional, but avoid making it doubly so.
  // For example:
  //   Int --> Int?
  //   Int? --> Int?
  // Avoid this:
  //   Int?  --> Int??
  private def makeOptional(t: WdlType): WdlType = {
    t match {
      case T_Optional(x) => x
      case x             => T_Optional(x)
    }
  }

  // The body of a conditional is accessible to the statements that come after it.
  // This is different than the scoping rules for other programming languages.
  //
  // Add an optional modifier to all the types inside the body.
  private def applyConditional(cond: AST.Conditional,
                               ctxOuter: Context): (TAT.Conditional, Bindings) = {
    val condExpr = applyExpr(cond.expr, Map.empty, ctxOuter) match {
      case e if e.wdlType == T_Boolean => e
      case e =>
        val msg = s"Expression ${exprToString(e)} must have boolean type"
        if (errorAsException) {
          throw new TypeException(msg, cond.text, ctxOuter.docSourceUrl)
        } else {
          ExprInvalid(T_Invalid(msg, Some(e.wdlType)), Some(e), e.text)
        }
    }

    // keep track of the inner/outer bindings. Within the block we need [inner],
    // [outer] is what we produce, which has the optional modifier applied to
    // everything.
    val (bindings, wfElements) = applyWorkflowElements(ctxOuter, cond.body)

    val bindingsWithOpt =
      bindings.map {
        case (callName, callType: T_Call) =>
          val callOutput = callType.output.map {
            case (name, t) => name -> makeOptional(t)
          }
          callName -> T_CallDef(callType.name, callOutput)
        case (varName, typ: WdlType) =>
          varName -> makeOptional(typ)
      }
    (TAT.Conditional(condExpr, wfElements, cond.text), bindingsWithOpt)
  }

  private def applyWorkflow(wf: AST.Workflow, ctxOuter: Context): TAT.Workflow = {
    val (inputDefs, ctx) = wf.input match {
      case None =>
        (Vector.empty, ctxOuter)
      case Some(inpSection) =>
        val tInpSection = applyInputSection(inpSection, ctxOuter)
        val ctx = ctxOuter.bindInputSection(tInpSection)
        (tInpSection, ctx)
    }

    val (bindings, wfElements) = applyWorkflowElements(ctx, wf.body)
    val ctxBody = ctx.bindVarList(bindings)

    val (outputDefs, ctxOutput) = wf.output match {
      case None =>
        (Vector.empty, ctxBody)
      case Some(outSection) =>
        val tOutSection = applyOutputSection(outSection, ctxBody)
        val ctx = ctxBody.bindOutputSection(tOutSection)
        (tOutSection, ctx)
    }

    val tMeta = wf.meta.map(applyMeta(_, ctxOutput))
    val tParamMeta = wf.parameterMeta.map(applyParamMeta(_, ctxOutput))

    // calculate the type signature of the workflow
    val (inputType, outputType) = calcSignature(inputDefs, outputDefs)
    TAT.Workflow(
        name = wf.name,
<<<<<<< HEAD
        wdlType = T_WorkflowDef(wf.name, inputType, outputType),
        input = tInputSection,
        output = tOutputSection,
=======
        wdlType = T_Workflow(wf.name, inputType, outputType),
        inputs = inputDefs,
        outputs = outputDefs,
>>>>>>> e0b7a74b
        meta = tMeta,
        parameterMeta = tParamMeta,
        body = wfElements,
        text = wf.text
    )
  }

  // Convert from AST to TAT and maintain context
  private def applyDoc(doc: AST.Document): (TAT.Document, Context) = {
    val initCtx = Context(
        version = doc.version.value,
        stdlib = Stdlib(conf, doc.version.value),
        docSourceUrl = Some(doc.sourceUrl)
    )

    // translate each of the elements in the document
    val (context, elements) =
      doc.elements.foldLeft((initCtx, Vector.empty[TAT.DocumentElement])) {
        case ((ctx, elems), task: AST.Task) =>
          val task2 = applyTask(task, ctx)
          ctx.bindCallable(task2.wdlType) match {
            case Left(newCtx) => (newCtx, elems :+ task2)
            case Right(errorMsg) if errorAsException =>
              throw new TypeException(errorMsg, task.text, ctx.docSourceUrl)
            case Right(errorMsg) =>
              val errTask =
                task2.copy(wdlType = T_TaskInvalid(errorMsg, task2.wdlType))
              (ctx, elems :+ errTask)
          }

        case ((ctx, elems), iStat: AST.ImportDoc) =>
          // recurse into the imported document, add types
          val (iDoc, iCtx) = applyDoc(iStat.doc.get)

          // Figure out what to name the sub-document
          val namespace = iStat.name match {
            case None =>
              // Something like
              //    import "http://example.com/lib/stdlib"
              //    import "A/B/C"
              // Where the user does not specify an alias. The namespace
              // will be named:
              //    stdlib
              //    C
              val url = UUtil.getUrl(iStat.addr.value, conf.localDirectories)
              val nsName = Paths.get(url.getFile).getFileName.toString
              if (nsName.endsWith(".wdl"))
                nsName.dropRight(".wdl".length)
              else
                nsName
            case Some(x) => x.value
          }

          val aliases = iStat.aliases.map {
            case AST.ImportAlias(id1, id2, text) =>
              TAT.ImportAlias(id1, id2, ctx.aliases(id1), text)
          }
          val name = iStat.name.map(_.value)
          val addr = iStat.addr.value
          val actualName = name.getOrElse(UUtil.getFilename(addr).replace(".wdl", ""))
          val importDoc =
            TAT.ImportDoc(name, T_DocumentDef(actualName), aliases, addr, iDoc, iStat.text)

          // add the externally visible definitions to the context
          ctx.bindImportedDoc(namespace, iCtx, iStat.aliases) match {
            case Left(newCtx) => (newCtx, elems :+ importDoc)
            case Right(errorMsg) if errorAsException =>
              throw new TypeException(errorMsg, importDoc.text, ctx.docSourceUrl)
            case Right(errorMsg) =>
              val errDoc = importDoc.copy(wdlType = T_DocumentInvalid(errorMsg, importDoc.wdlType))
              (ctx, elems :+ errDoc)
          }

        case ((ctx, elems), struct: AST.TypeStruct) =>
          // Add the struct to the context
          val tStruct = typeFromAst(struct, struct.text, ctx).asInstanceOf[T_Struct]
          val defStruct = TAT.StructDefinition(struct.name, tStruct, tStruct.members, struct.text)
          ctx.bindStruct(tStruct) match {
            case Left(newCtx) => (newCtx, elems :+ defStruct)
            case Right(errorMsg) if errorAsException =>
              throw new TypeException(errorMsg, struct.text, ctx.docSourceUrl)
            case Right(errorMsg) =>
              val errStruct = defStruct.copy(wdlType = T_StructInvalid(errorMsg, defStruct.wdlType))
              (ctx, elems :+ errStruct)
          }
      }

    // now that we have types for everything else, we can check the workflow
    val (tWf, contextFinal) = doc.workflow match {
      case None => (None, context)
      case Some(wf) =>
        val tWf = applyWorkflow(wf, context)
        val (tWfFinal, ctxFinal) = context.bindCallable(tWf.wdlType) match {
          case Left(newCtx) => (tWf, newCtx)
          case Right(errorMsg) if errorAsException =>
            throw new TypeException(errorMsg, wf.text, context.docSourceUrl)
          case Right(errorMsg) =>
            val errWf = tWf.copy(wdlType = T_WorkflowInvalid(errorMsg, tWf.wdlType))
            (errWf, context)
        }
        (Some(tWfFinal), ctxFinal)
    }

    val tDoc = TAT.Document(doc.sourceUrl,
                            doc.sourceCode,
                            TAT.Version(doc.version.value, doc.version.text),
                            elements,
                            tWf,
                            doc.text,
                            doc.comments)
    (tDoc, contextFinal)
  }

  // Main entry point
  //
  // check if the WDL document is correctly typed. Otherwise, throw an exception
  // describing the problem in a human readable fashion. Return a document
  // with types.
  //
  def apply(doc: AST.Document): (TAT.Document, Context) = {
    //val (tDoc, _) = applyDoc(doc)
    //tDoc
    applyDoc(doc)
  }
}<|MERGE_RESOLUTION|>--- conflicted
+++ resolved
@@ -189,11 +189,7 @@
       // String name = p.name
       case T_Identifier(structName) =>
         // produce the struct definition
-<<<<<<< HEAD
-        ctx.structs.get(structName) match {
-=======
-        val members = ctx.aliases.get(structName) match {
->>>>>>> e0b7a74b
+        ctx.aliases.get(structName) match {
           case None =>
             val msg = s"unknown struct ${structName}"
             if (errorAsException) {
@@ -669,8 +665,8 @@
   // type check the input section, and see that there are no double definitions.
   // return input definitions
   //
-<<<<<<< HEAD
-  private def applyInputSection(inputSection: AST.InputSection, ctx: Context): TAT.InputSection = {
+  private def applyInputSection(inputSection: AST.InputSection,
+                                ctx: Context): Vector[TAT.InputDefinition] = {
     // translate each declaration
     val (tDecls, _, _) =
       inputSection.declarations
@@ -688,24 +684,6 @@
             }
             (tDecls :+ tDecl, names + decl.name, bindings + (tDecl.name -> tDecl.wdlType))
         }
-    TAT.InputSection(tDecls, inputSection.text)
-=======
-  private def applyInputSection(inputSection: AST.InputSection,
-                                ctx: Context): Vector[TAT.InputDefinition] = {
-    // check there are no duplicates
-    val varNames = inputSection.declarations.map(_.name)
-    if (varNames.size > varNames.toSet.size)
-      throw new TypeException("Input section has duplicate definitions",
-                              inputSection.text,
-                              ctx.docSourceUrl)
-
-    // translate each declaration
-    val (tDecls, _) =
-      inputSection.declarations.foldLeft((Vector.empty[TAT.Declaration], Bindings.empty)) {
-        case ((tDecls, bindings), decl) =>
-          val tDecl = applyDecl(decl, bindings, ctx)
-          (tDecls :+ tDecl, bindings + (tDecl.name -> tDecl.wdlType))
-      }
 
     // convert the typed declarations into input definitions
     tDecls.map { tDecl =>
@@ -724,29 +702,17 @@
           TAT.OverridableInputDefinitionWithDefault(tDecl.name, tDecl.wdlType, expr, tDecl.text)
       }
     }
->>>>>>> e0b7a74b
   }
 
   // Calculate types for the outputs, and return a new typed output section
   private def applyOutputSection(outputSection: AST.OutputSection,
-<<<<<<< HEAD
-                                 ctx: Context): TAT.OutputSection = {
-=======
                                  ctx: Context): Vector[TAT.OutputDefinition] = {
-    val text = outputSection.text
-
-    // check there are no duplicates
-    val varNames = outputSection.declarations.map(_.name)
-    if (varNames.size > varNames.toSet.size)
-      throw new TypeException("Output section has duplicate definitions", text, ctx.docSourceUrl)
->>>>>>> e0b7a74b
     // output variables can shadow input definitions, but not intermediate
     // values. This is weird, but is used here:
     // https://github.com/gatk-workflows/gatk4-germline-snps-indels/blob/master/tasks/JointGenotypingTasks-terra.wdl#L590
     val both = outputSection.declarations.map(_.name).toSet intersect ctx.declarations.keys.toSet
 
     // translate the declarations
-<<<<<<< HEAD
     val (tDecls, _, _) =
       outputSection.declarations
         .foldLeft((Vector.empty[TAT.Declaration], Set.empty[String], Bindings.empty)) {
@@ -773,19 +739,6 @@
             (tDecls :+ tDecl, names + tDecl.name, bindings2)
         }
 
-    TAT.OutputSection(tDecls, outputSection.text)
-=======
-    val (tDecls, _) =
-      outputSection.declarations.foldLeft((Vector.empty[TAT.Declaration], Bindings.empty)) {
-        case ((tDecls, bindings), decl) =>
-          // check the declaration and add a binding for its (variable -> wdlType)
-          //
-          // Do we really want to support the shadowing option?
-          val tDecl = applyDecl(decl, bindings, ctx, canShadow = true)
-          val bindings2 = bindings + (tDecl.name -> tDecl.wdlType)
-          (tDecls :+ tDecl, bindings2)
-      }
-
     // convert the declarations into output definitions
     tDecls.map { tDecl =>
       tDecl.expr match {
@@ -795,7 +748,6 @@
           TAT.OutputDefinition(tDecl.name, tDecl.wdlType, expr, tDecl.text)
       }
     }
->>>>>>> e0b7a74b
   }
 
   // calculate the type signature of a workflow or a task
@@ -843,36 +795,42 @@
   // language for meta values only.
   private def metaValueFromExpr(expr: AST.Expr, ctx: Context): TAT.MetaValue = {
     expr match {
-      case AST.ValueNull(_)                          => TAT.MetaNull
-      case AST.ValueBoolean(value, _)                => TAT.MetaBoolean(value)
-      case AST.ValueInt(value, _)                    => TAT.MetaInt(value)
-      case AST.ValueFloat(value, _)                  => TAT.MetaFloat(value)
-      case AST.ValueString(value, _)                 => TAT.MetaString(value)
-      case AST.ExprIdentifier(id, _) if id == "null" => TAT.MetaNull
-      case AST.ExprIdentifier(id, _)                 => TAT.MetaString(id)
-      case AST.ExprArray(vec, _)                     => TAT.MetaArray(vec.map(metaValueFromExpr(_, ctx)))
-      case AST.ExprMap(members, _) =>
-        TAT.MetaObject(members.map {
-          case AST.ExprMapItem(AST.ValueString(key, _), value, _) =>
-            key -> metaValueFromExpr(value, ctx)
-          case AST.ExprMapItem(AST.ExprIdentifier(key, _), value, _) =>
-            key -> metaValueFromExpr(value, ctx)
-          case other =>
-            throw new RuntimeException(s"bad value ${SUtil.exprToString(other)}")
-        }.toMap)
-      case AST.ExprObject(members, _) =>
-        TAT.MetaObject(members.map {
-          case AST.ExprObjectMember(key, value, _) =>
-            key -> metaValueFromExpr(value, ctx)
-          case other =>
-            throw new RuntimeException(s"bad value ${SUtil.exprToString(other)}")
-        }.toMap)
+      case AST.ValueNull(text)                          => TAT.MetaNull(text)
+      case AST.ValueBoolean(value, text)                => TAT.MetaBoolean(value, text)
+      case AST.ValueInt(value, text)                    => TAT.MetaInt(value, text)
+      case AST.ValueFloat(value, text)                  => TAT.MetaFloat(value, text)
+      case AST.ValueString(value, text)                 => TAT.MetaString(value, text)
+      case AST.ExprIdentifier(id, text) if id == "null" => TAT.MetaNull(text)
+      case AST.ExprIdentifier(id, text)                 => TAT.MetaString(id, text)
+      case AST.ExprArray(vec, text)                     => TAT.MetaArray(vec.map(metaValueFromExpr(_, ctx)), text)
+      case AST.ExprMap(members, text) =>
+        TAT.MetaObject(
+            members.map {
+              case AST.ExprMapItem(AST.ValueString(key, _), value, _) =>
+                key -> metaValueFromExpr(value, ctx)
+              case AST.ExprMapItem(AST.ExprIdentifier(key, _), value, _) =>
+                key -> metaValueFromExpr(value, ctx)
+              case other =>
+                throw new RuntimeException(s"bad value ${SUtil.exprToString(other)}")
+            }.toMap,
+            text
+        )
+      case AST.ExprObject(members, text) =>
+        TAT.MetaObject(
+            members.map {
+              case AST.ExprObjectMember(key, value, _) =>
+                key -> metaValueFromExpr(value, ctx)
+              case other =>
+                throw new RuntimeException(s"bad value ${SUtil.exprToString(other)}")
+            }.toMap,
+            text
+        )
       case other =>
         val msg = s"${SUtil.exprToString(other)} is an invalid meta value"
         if (errorAsException) {
           throw new TypeException(msg, expr.text, ctx.docSourceUrl)
         } else {
-          TAT.MetaInvalid(msg)
+          TAT.MetaInvalid(msg, other.text)
         }
     }
   }
@@ -896,7 +854,7 @@
             if (errorAsException) {
               throw new TypeException(msg, kv.text, ctx.docSourceUrl)
             } else {
-              TAT.MetaInvalid(msg)
+              TAT.MetaInvalid(msg, kv.expr.text)
             }
           }
           kv.id -> metaValue
@@ -984,15 +942,9 @@
 
     TAT.Task(
         name = task.name,
-<<<<<<< HEAD
         wdlType = T_TaskDef(task.name, inputType, outputType),
-        input = tInputSection,
-        output = tOutputSection,
-=======
-        wdlType = T_Task(task.name, inputType, outputType),
         inputs = inputDefs,
         outputs = outputDefs,
->>>>>>> e0b7a74b
         command = tCommand,
         declarations = tDeclarations,
         meta = tMeta,
@@ -1300,15 +1252,9 @@
     val (inputType, outputType) = calcSignature(inputDefs, outputDefs)
     TAT.Workflow(
         name = wf.name,
-<<<<<<< HEAD
         wdlType = T_WorkflowDef(wf.name, inputType, outputType),
-        input = tInputSection,
-        output = tOutputSection,
-=======
-        wdlType = T_Workflow(wf.name, inputType, outputType),
         inputs = inputDefs,
         outputs = outputDefs,
->>>>>>> e0b7a74b
         meta = tMeta,
         parameterMeta = tParamMeta,
         body = wfElements,
