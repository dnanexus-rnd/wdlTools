--- conflicted
+++ resolved
@@ -3,10 +3,6 @@
 import java.net.URL
 
 import wdlTools.syntax.{CommentMap, TextSource, WdlVersion}
-<<<<<<< HEAD
-import wdlTools.types.WdlTypes.T_Error
-=======
->>>>>>> 6e281aba
 
 // A tree representing a WDL program with all of the types in place.
 object TypedAbstractSyntax {
@@ -29,7 +25,6 @@
   }
 
   // values
-  case class ValueError(wdlType: T_Error, text: TextSource) extends Expr
   case class ValueNull(wdlType: WdlType, text: TextSource) extends Expr
   case class ValueNone(wdlType: WdlType, text: TextSource) extends Expr
   case class ValueBoolean(value: Boolean, wdlType: WdlType, text: TextSource) extends Expr
@@ -146,6 +141,7 @@
   case class MetaString(value: String) extends MetaValue
   case class MetaObject(value: Map[String, MetaValue]) extends MetaValue
   case class MetaArray(value: Vector[MetaValue]) extends MetaValue
+  case class MetaError(message: String) extends MetaValue
 
   // the parameter sections have mappings from keys to json-like objects
   case class ParameterMetaSection(kvs: Map[String, MetaValue], text: TextSource) extends Element
