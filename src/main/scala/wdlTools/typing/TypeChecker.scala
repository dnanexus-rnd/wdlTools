package wdlTools.typing

import java.net.URL
import java.nio.file.Paths

import wdlTools.syntax.AbstractSyntax._
import WdlTypes._
import wdlTools.syntax.TextSource
<<<<<<< HEAD
import wdlTools.util.{TypeCheckingRegime, Util}

case class TypeChecker(stdlib: Stdlib) {
  private val tUtil = TUtil(stdlib.conf)
=======
import wdlTools.util.TypeCheckingRegime._
import wdlTools.util.Util

case class TypeChecker(stdlib: Stdlib) {
  private val tUtil = TUtil(stdlib.conf)
  private val regime = stdlib.conf.typeChecking
>>>>>>> d23e1a82

  // A group of bindings. This is typically a part of the context. For example,
  // the body of a scatter.
  type Bindings = Map[String, WT]

  // An entire context
  //
  // There are separate namespaces for variables, struct definitions, and callables (tasks/workflows).
  // An additional variable holds a list of all imported namespaces.
  case class Context(docSourceURL: Option[URL] = None,
                     declarations: Map[String, WT] = Map.empty,
                     structs: Map[String, WT_Struct] = Map.empty,
                     callables: Map[String, WT_Callable] = Map.empty,
                     namespaces: Set[String] = Set.empty) {
    def bindVar(varName: String, wdlType: WT, srcText: TextSource): Context = {
      declarations.get(varName) match {
        case None =>
          this.copy(declarations = declarations + (varName -> wdlType))
        case Some(_) =>
          throw new TypeException(s"variable ${varName} shadows an existing variable",
                                  srcText,
                                  docSourceURL)
      }
    }

    def bind(s: WT_Struct, srcText: TextSource): Context = {
      structs.get(s.name) match {
        case None =>
          this.copy(structs = structs + (s.name -> s))
        case Some(_) =>
          throw new TypeException(s"struct ${s.name} is already declared", srcText, docSourceURL)
      }
    }

    // add a callable (task/workflow)
    def bindCallable(callable: WT_Callable, srcText: TextSource): Context = {
      callables.get(callable.name) match {
        case None =>
          this.copy(callables = callables + (callable.name -> callable))
        case Some(_) =>
          throw new TypeException(s"a callable named ${callable.name} is already declared",
                                  srcText,
                                  docSourceURL)
      }
    }

    // add a bunch of bindings
    def bindVarList(bindings: Bindings, srcText: TextSource): Context = {
      val existingVarNames = declarations.keys.toSet
      val newVarNames = bindings.keys.toSet
      val both = existingVarNames intersect newVarNames
      if (both.nonEmpty)
        throw new TypeException(s"Variables ${both} are being redeclared", srcText, docSourceURL)
      this.copy(declarations = declarations ++ bindings)
    }

    // When we import another document all of its definitions are prefixed with the
    // namespace name.
    //
    // -- library.wdl --
    // task add {}
    // workflow act {}
    //
    // import "library.wdl" as lib
    // workflow hello {
    //    call lib.add
    //    call lib.act
    // }
    def bindImportedDoc(namespace: String,
                        iCtx: Context,
                        aliases: Vector[ImportAlias],
                        srcText: TextSource): Context = {
      if (this.namespaces contains namespace)
        throw new TypeException(s"namespace ${namespace} already exists",
                                srcText,
                                iCtx.docSourceURL)

      // There cannot be any collisions because this is a new namespace
      val iCallables = iCtx.callables.map {
        case (name, taskSig: WT_Task) =>
          val fqn = namespace + "." + name
          fqn -> taskSig.copy(name = fqn)
        case (name, wfSig: WT_Workflow) =>
          val fqn = namespace + "." + name
          fqn -> wfSig.copy(name = fqn)
        case other =>
          throw new Exception(s"sanity: ${other.getClass}")
      }

      // rename the imported structs according to the aliases
      //
      // import http://example.com/another_exampl.wdl as ex2
      //     alias Parent as Parent2
      //     alias Child as Child2
      //     alias GrandChild as GrandChild2
      //
      val aliasesMap: Map[String, String] = aliases.map {
        case ImportAlias(src, dest, _) => src -> dest
      }.toMap
      val iStructs = iCtx.structs.map {
        case (name, iStruct) =>
          aliasesMap.get(name) match {
            case None          => name -> iStruct
            case Some(altName) => altName -> WT_Struct(altName, iStruct.members)
          }
      }

      // check that the imported structs do not step over existing definitions
      val doublyDefinedStructs = this.structs.keys.toSet intersect iStructs.keys.toSet
      for (sname <- doublyDefinedStructs) {
        if (this.structs(sname) != iStructs(sname))
          throw new TypeException(s"Struct ${sname} is already defined in a different way",
                                  srcText,
                                  iCtx.docSourceURL)
      }

      this.copy(structs = structs ++ iStructs,
                callables = callables ++ iCallables,
                namespaces = namespaces + namespace)
    }
  }

  private def typeEvalMathOp(expr: Expr, ctx: Context): WT = {
    val t = typeEval(expr, ctx)
    t match {
      case _: TypeInt   => WT_Int
      case _: TypeFloat => WT_Float
      case _ =>
        throw new TypeException(s"${exprToString(expr)} must be an integer or a float",
                                expr.text,
                                ctx.docSourceURL)
    }
  }

  // The add operation is overloaded.
  // 1) The result of adding two integers is an integer
  // 2)    -"-                   floats   -"-   float
  // 3)    -"-                   strings  -"-   string
  private def typeEvalAdd(a: Expr, b: Expr, ctx: Context): WT = {
    def isPseudoString(x: WT): Boolean = {
      x match {
        case WT_String              => true
        case WT_Optional(WT_String) => true
        case WT_File                => true
        case WT_Optional(WT_File)   => true
        case _                      => false
      }
    }
    val at = typeEval(a, ctx)
    val bt = typeEval(b, ctx)
    (at, bt) match {
      case (WT_Int, WT_Int)     => WT_Int
      case (WT_Float, WT_Int)   => WT_Float
      case (WT_Int, WT_Float)   => WT_Float
      case (WT_Float, WT_Float) => WT_Float

      // if we are adding strings, the result is a string
      case (WT_String, WT_String) => WT_String
      case (WT_String, WT_Int)    => WT_String
      case (WT_String, WT_Float)  => WT_String
      case (WT_Int, WT_String)    => WT_String
      case (WT_Float, WT_String)  => WT_String

      // NON STANDARD
      // there are WDL programs where we add optional strings
      case (WT_String, x) if isPseudoString(x)                     => WT_String
      case (WT_String, WT_Optional(WT_Int)) if regime == Lenient   => WT_String
      case (WT_String, WT_Optional(WT_Float)) if regime == Lenient => WT_String

      // adding files is equivalent to concatenating paths
      case (WT_File, WT_String | WT_File) => WT_File

      case (_, _) =>
        throw new TypeException(
            s"Expressions ${exprToString(a)} and ${exprToString(b)} cannot be added",
            a.text,
            ctx.docSourceURL
        )
    }
  }

  private def typeEvalMathOp(a: Expr, b: Expr, ctx: Context): WT = {
    val at = typeEval(a, ctx)
    val bt = typeEval(b, ctx)
    (at, bt) match {
      case (WT_Int, WT_Int)     => WT_Int
      case (WT_Float, WT_Int)   => WT_Float
      case (WT_Int, WT_Float)   => WT_Float
      case (WT_Float, WT_Float) => WT_Float
      case (_, _) =>
        throw new TypeException(
            s"Expressions ${exprToString(a)} and ${exprToString(b)} must be integers or floats",
            a.text,
            ctx.docSourceURL
        )
    }
  }

  private def typeEvalLogicalOp(expr: Expr, ctx: Context): WT = {
    val t = typeEval(expr, ctx)
    t match {
      case WT_Boolean => WT_Boolean
      case other =>
        throw new TypeException(
            s"${exprToString(expr)} must be a boolean, it is ${tUtil.toString(other)}",
            expr.text,
            ctx.docSourceURL
        )
    }
  }

  private def typeEvalLogicalOp(a: Expr, b: Expr, ctx: Context): WT = {
    val at = typeEval(a, ctx)
    val bt = typeEval(b, ctx)
    (at, bt) match {
      case (WT_Boolean, WT_Boolean) => WT_Boolean
      case (_, _) =>
        throw new TypeException(s"${exprToString(a)} and ${exprToString(b)} must have boolean type",
                                a.text,
                                ctx.docSourceURL)
    }
  }

  private def typeEvalCompareOp(a: Expr, b: Expr, ctx: Context): WT = {
    val at = typeEval(a, ctx)
    val bt = typeEval(b, ctx)
    if (at == bt) {
      // These could be complex types, such as Array[Array[Int]].
      return WT_Boolean
    }

    // Even if the types are not the same, there are cases where they can
    // be compared.
    (at, bt) match {
      case (WT_Int, WT_Float) => WT_Boolean
      case (WT_Float, WT_Int) => WT_Boolean
      case (_, _) =>
        throw new TypeException(
            s"Expressions ${exprToString(a)} and ${exprToString(b)} must have the same type",
            a.text,
            ctx.docSourceURL
        )
    }
  }

  // type check a declaration like this:
  //  Person p1 = {
  //    "name" : "Carly",
  //    "height" : 168,
  //    "age" : 40
  //  }
  private def checkIsObjectCoercibleToStruct(structName: String,
                                             expr: Expr,
                                             text: TextSource,
                                             ctx: Context): Unit = {
    val defFields = ctx.structs.get(structName) match {
      case None =>
        throw new TypeException(s"Struct ${structName} is not defined", text, ctx.docSourceURL)
      case Some(WT_Struct(_, fields)) => fields
    }
    val rhsFields: Map[String, Expr] = expr match {
      case ExprMap(m: Vector[ExprMapItem], _) =>
        m.map {
          case ExprMapItem(ValueString(fName, _), e, _) => fName -> e
          case _ =>
            throw new TypeException(
                s"map ${exprToString(expr)} isn't made up of string field names",
                text,
                ctx.docSourceURL
            )
        }.toMap
<<<<<<< HEAD
      case ExprObject(m: Vector[ExprObjectMember], _) =>
=======
      case ExprObject(m, _) =>
>>>>>>> d23e1a82
        m.map {
          case ExprObjectMember(fName, e, _) => fName -> e
        }.toMap
      case _ =>
        throw new TypeException(
            s"Expression ${exprToString(expr)} cannot be coereced into a struct",
            text,
            ctx.docSourceURL
        )
    }

    // Check that the all the struct fields are defined
    if (defFields.keys.toSet != rhsFields.keys.toSet)
      throw new TypeException(s"the fields should be ${defFields.keys.toSet}",
                              text,
                              ctx.docSourceURL)

    // Check that each field is of the correct type
    defFields.foreach {
      case (fieldName, fieldType) =>
        val e = rhsFields(fieldName)
        val t = typeEval(e, ctx)
        if (!tUtil.isCoercibleTo(fieldType, t))
          throw new TypeException(s"field ${fieldName} is badly typed", text, ctx.docSourceURL)
    }
  }

  private def typeTranslate(t: Type, text: TextSource, ctx: Context): WT = {
    t match {
      case TypeOptional(t, _) => WT_Optional(typeTranslate(t, text, ctx))
      case TypeArray(t, _, _) => WT_Array(typeTranslate(t, text, ctx))
      case TypeMap(k, v, _)   => WT_Map(typeTranslate(k, text, ctx), typeTranslate(v, text, ctx))
      case TypePair(l, r, _)  => WT_Pair(typeTranslate(l, text, ctx), typeTranslate(r, text, ctx))
      case _: TypeString      => WT_String
      case _: TypeFile        => WT_File
      case _: TypeBoolean     => WT_Boolean
      case _: TypeInt         => WT_Int
      case _: TypeFloat       => WT_Float
      case TypeIdentifier(id, _) =>
        if (!(ctx.structs contains id))
          throw new TypeException(s"struct ${id} has not been defined", text, ctx.docSourceURL)
        WT_Identifier(id)
      case _: TypeObject => WT_Object
      case TypeStruct(name, members, _) =>
        WT_Struct(name, members.map {
          case StructMember(name, t2, _) => name -> typeTranslate(t2, text, ctx)
        }.toMap)
    }
  }

  // Figure out what the type of an expression is.
  //
  private def typeEval(expr: Expr, ctx: Context): WT = {
    expr match {
      // base cases, primitive types
      case _: ValueString  => WT_String
      case _: ValueFile    => WT_File
      case _: ValueBoolean => WT_Boolean
      case _: ValueInt     => WT_Int
      case _: ValueFloat   => WT_Float

      // an identifier has to be bound to a known type
      case ExprIdentifier(id, _) =>
        ctx.declarations.get(id) match {
          case None =>
            throw new TypeException(s"Identifier ${id} is not defined", expr.text, ctx.docSourceURL)
          case Some(t) => t
        }

      // All the sub-exressions have to be strings, or coercible to strings
      case ExprCompoundString(vec, _) =>
        vec foreach { subExpr =>
          val t = typeEval(subExpr, ctx)
          if (!tUtil.isCoercibleTo(WT_String, t))
            throw new TypeException(
                s"expression ${exprToString(expr)} of type ${t} is not coercible to string",
                expr.text,
                ctx.docSourceURL
            )
        }
        WT_String

      case ExprPair(l, r, _)                => WT_Pair(typeEval(l, ctx), typeEval(r, ctx))
      case ExprArray(vec, _) if vec.isEmpty =>
        // The array is empty, we can't tell what the array type is.
        // TODO: replace the Any type with a type-parameter
        WT_Array(WT_Any)

      case ExprArray(vec, _) =>
        val vecTypes = vec.map(typeEval(_, ctx))
        val (t, _) =
          try {
            tUtil.unifyCollection(vecTypes, Map.empty)
          } catch {
            case _: TypeUnificationException =>
              throw new TypeException(
                  "array elements must have the same type, or be coercible to one",
                  expr.text,
                  ctx.docSourceURL
              )
          }
        WT_Array(t)

      case _: ExprObject =>
        WT_Object

      case ExprMap(m, _) if m.isEmpty =>
        // The map type is unknown.
        // TODO: replace the Any type with a type-parameter
        WT_Map(WT_Any, WT_Any)

      case ExprMap(m, _) =>
        // figure out the types from the first element
        val mTypes: Map[WT, WT] = m.map { item: ExprMapItem =>
          typeEval(item.key, ctx) -> typeEval(item.value, ctx)
        }.toMap
        val (tk, _) =
          try {
            tUtil.unifyCollection(mTypes.keys, Map.empty)
          } catch {
            case _: TypeUnificationException =>
              throw new TypeException("map keys must have the same type, or be coercible to one",
                                      expr.text,
                                      ctx.docSourceURL)
          }
        val (tv, _) =
          try {
            tUtil.unifyCollection(mTypes.values, Map.empty)
          } catch {
            case _: TypeUnificationException =>
              throw new TypeException("map values must have the same type, or be coercible to one",
                                      expr.text,
                                      ctx.docSourceURL)
          }
        WT_Map(tk, tv)

      // These are expressions like:
      // ${true="--yes" false="--no" boolean_value}
      case ExprPlaceholderEqual(t: Expr, f: Expr, value: Expr, _) =>
        val tType = typeEval(t, ctx)
        val fType = typeEval(f, ctx)
        if (fType != tType)
          throw new TypeException(s"""|subexpressions ${exprToString(t)} and ${exprToString(f)}
                                      |in ${exprToString(expr)} must have the same type""".stripMargin
                                    .replaceAll("\n", " "),
                                  expr.text,
                                  ctx.docSourceURL)
        val tv = typeEval(value, ctx)
        if (tv != WT_Boolean)
          throw new TypeException(
              s"${value} in ${exprToString(expr)} should have boolean type, it has type ${tUtil.toString(tv)} instead",
              expr.text,
              ctx.docSourceURL
          )
        tType

      // An expression like:
      // ${default="foo" optional_value}
      case ExprPlaceholderDefault(default: Expr, value: Expr, _) =>
        val vt = typeEval(value, ctx)
        val dt = typeEval(default, ctx)
        vt match {
          case WT_Optional(vt2) if tUtil.isCoercibleTo(dt, vt2) => dt
          case vt2 if tUtil.isCoercibleTo(dt, vt2)              =>
            // another unsavory case. The optional_value is NOT optional.
            dt
          case _ =>
            throw new TypeException(
                s"""|Expression (${exprToString(value)}) must have type coercible to
                    |(${tUtil.toString(dt)}), it has type (${vt}) instead
                    |""".stripMargin.replaceAll("\n", " "),
                expr.text,
                ctx.docSourceURL
            )
        }

      // An expression like:
      // ${sep=", " array_value}
      case ExprPlaceholderSep(sep: Expr, value: Expr, _) =>
        val sepType = typeEval(sep, ctx)
        if (sepType != WT_String)
          throw new TypeException(s"separator ${sep} in ${expr} must have string type",
                                  expr.text,
                                  ctx.docSourceURL)
        val vt = typeEval(value, ctx)
        vt match {
          case WT_Array(x) if tUtil.isCoercibleTo(WT_String, x) =>
            WT_String
          case other =>
            throw new TypeException(
                s"expression ${value} should be coercible to Array[String], but it is ${other}",
                expr.text,
                ctx.docSourceURL
            )
        }

      // math operators on one argument
      case ExprUniraryPlus(value, _)  => typeEvalMathOp(value, ctx)
      case ExprUniraryMinus(value, _) => typeEvalMathOp(value, ctx)

      // logical operators
      case ExprLor(a: Expr, b: Expr, _)  => typeEvalLogicalOp(a, b, ctx)
      case ExprLand(a: Expr, b: Expr, _) => typeEvalLogicalOp(a, b, ctx)
      case ExprNegate(value: Expr, _)    => typeEvalLogicalOp(value, ctx)

      // equality comparisons
      case ExprEqeq(a: Expr, b: Expr, _) => typeEvalCompareOp(a, b, ctx)
      case ExprNeq(a: Expr, b: Expr, _)  => typeEvalCompareOp(a, b, ctx)
      case ExprLt(a: Expr, b: Expr, _)   => typeEvalCompareOp(a, b, ctx)
      case ExprGte(a: Expr, b: Expr, _)  => typeEvalCompareOp(a, b, ctx)
      case ExprLte(a: Expr, b: Expr, _)  => typeEvalCompareOp(a, b, ctx)
      case ExprGt(a: Expr, b: Expr, _)   => typeEvalCompareOp(a, b, ctx)

      // add is overloaded, it is a special case
      case ExprAdd(a: Expr, b: Expr, _) => typeEvalAdd(a, b, ctx)

      // math operators on two arguments
      case ExprSub(a: Expr, b: Expr, _)    => typeEvalMathOp(a, b, ctx)
      case ExprMod(a: Expr, b: Expr, _)    => typeEvalMathOp(a, b, ctx)
      case ExprMul(a: Expr, b: Expr, _)    => typeEvalMathOp(a, b, ctx)
      case ExprDivide(a: Expr, b: Expr, _) => typeEvalMathOp(a, b, ctx)

      // Access an array element at [index]
      case ExprAt(array: Expr, index: Expr, _) =>
        val idxt = typeEval(index, ctx)
        if (idxt != WT_Int)
          throw new TypeException(s"${index} must be an integer", expr.text, ctx.docSourceURL)
        val arrayt = typeEval(array, ctx)
        arrayt match {
          case WT_Array(elemType) => elemType
          case _ =>
            throw new TypeException(s"subexpression ${array} in (${expr}) must be an array",
                                    expr.text,
                                    ctx.docSourceURL)
        }

      // conditional:
      // if (x == 1) then "Sunday" else "Weekday"
      case ExprIfThenElse(cond: Expr, tBranch: Expr, fBranch: Expr, _) =>
        val condType = typeEval(cond, ctx)
        if (condType != WT_Boolean)
          throw new TypeException(s"condition ${exprToString(cond)} must be a boolean",
                                  expr.text,
                                  ctx.docSourceURL)
        val tBranchT = typeEval(tBranch, ctx)
        val fBranchT = typeEval(fBranch, ctx)
        try {
          val (t, _) = tUtil.unify(tBranchT, fBranchT, Map.empty)
          t
        } catch {
          case _: TypeUnificationException =>
            throw new TypeException(
                s"""|The branches of a conditional expression must be coercable to the same type
                    |expression: ${exprToString(expr)}
                    |  true branch: ${tUtil.toString(tBranchT)}
                    |  flase branch: ${tUtil.toString(fBranchT)}
                    |""".stripMargin,
                expr.text,
                ctx.docSourceURL
            )
        }

      // Apply a standard library function to arguments. For example:
      //   read_int("4")
      case ExprApply(funcName: String, elements: Vector[Expr], _) =>
        val elementTypes = elements.map(typeEval(_, ctx))
        stdlib.apply(funcName, elementTypes, expr)

      // Access a field in a struct or an object. For example "x.a" in:
      //   Int z = x.a
      case ExprGetName(e: Expr, id: String, _) =>
        val et = typeEval(e, ctx)
        et match {
          case WT_Struct(name, members) =>
            members.get(id) match {
              case None =>
                throw new TypeException(
                    s"Struct ${name} does not have member ${id} in expression",
                    expr.text,
                    ctx.docSourceURL
                )
              case Some(t) =>
                t
            }

          case WT_Call(name, members) =>
            members.get(id) match {
              case None =>
                throw new TypeException(
                    s"Call object ${name} does not have member ${id} in expression",
                    expr.text,
                    ctx.docSourceURL
                )
              case Some(t) =>
                t
            }

          // An identifier is a struct, and we want to access
          // a field in it.
          // Person p = census.p
          // String name = p.name
          case WT_Identifier(structName) =>
            // produce the struct definition
            val members = ctx.structs.get(structName) match {
              case None =>
                throw new TypeException(s"unknown struct ${structName}",
                                        expr.text,
                                        ctx.docSourceURL)
              case Some(WT_Struct(_, members)) => members
              case other =>
                throw new TypeException(s"not a struct ${other}", expr.text, ctx.docSourceURL)
            }
            members.get(id) match {
              case None =>
                throw new TypeException(s"Struct ${structName} does not have member ${id}",
                                        expr.text,
                                        ctx.docSourceURL)
              case Some(t) => t
            }

<<<<<<< HEAD
          case _ =>
            throw new TypeException(s"member access (${id}) in expression is illegal", expr.text)
=======
          // accessing a pair element
          case WT_Pair(l, _) if id.toLowerCase() == "left"  => l
          case WT_Pair(_, r) if id.toLowerCase() == "right" => r
          case WT_Pair(_, _) =>
            throw new TypeException(s"accessing a pair with (${id}) is illegal",
                                    expr.text,
                                    ctx.docSourceURL)

          case _ =>
            throw new TypeException(s"member access (${id}) in expression is illegal",
                                    expr.text,
                                    ctx.docSourceURL)
>>>>>>> d23e1a82
        }
    }
  }

  // check the declaration and add a binding for its (variable -> wdlType)
  //
  // In a declaration the right hand type must be coercible to
  // the left hand type.
  //
  // Examples:
  //   Int x
  //   Int x = 5
  //   Int x = 7 + y
  private def applyDecl(decl: Declaration, ctx: Context): (String, WT) = {
    val lhsType: WT = typeTranslate(decl.wdlType, decl.text, ctx)
    (lhsType, decl.expr) match {
      // Int x
      case (_, None) =>
        ()

      // special case, something like this:
      //  Person p1 = {
      //    "name" : "Carly",
      //    "height" : 168,
      //    "age" : 40
      //  }
      //
      // we cannot evaluate the right hand side on its own. We need the knowledge
      // the it is actually a struct Person.
      case (WT_Identifier(structName), Some(objExpr: ExprObject)) =>
        checkIsObjectCoercibleToStruct(structName, objExpr, decl.text, ctx)
      case (WT_Identifier(structName), Some(mapExpr: ExprMap)) =>
        checkIsObjectCoercibleToStruct(structName, mapExpr, decl.text, ctx)

      case (_, Some(expr)) =>
        val rhsType = typeEval(expr, ctx)
        if (!tUtil.isCoercibleTo(lhsType, rhsType)) {
          throw new TypeException(s"""|${decl.name} is of type ${tUtil.toString(lhsType)}
                                      |but is assigned ${tUtil.toString(rhsType)}
                                      |""".stripMargin.replaceAll("\n", " "),
                                  decl.text,
                                  ctx.docSourceURL)
        }
    }
    (decl.name, lhsType)
  }

  // type check the input section and return bindings for all of the input variables.
  private def applyInputSection(inputSection: InputSection, ctx: Context): Bindings = {
    inputSection.declarations.foldLeft(Map.empty[String, WT]) {
      case (accu, decl) =>
        val (varName, typ) = applyDecl(decl, ctx.bindVarList(accu, inputSection.text))
        accu + (varName -> typ)
    }
  }

  // type check the input section and return bindings for all of the output variables.
  private def applyOutputSection(outputSection: OutputSection, ctx: Context): Bindings = {
    outputSection.declarations.foldLeft(Map.empty[String, WT]) {
      case (accu, decl) =>
        // check the declaration and add a binding for its (variable -> wdlType)
        val (varName, typ) = applyDecl(decl, ctx.bindVarList(accu, outputSection.text))
        accu + (varName -> typ)
    }
  }

  // calculate the type signature of a workflow or a task
  private def calcSignature(inputSection: Option[InputSection],
                            outputSection: Option[OutputSection],
                            ctx: Context): (Map[String, (WT, Boolean)], Map[String, WT]) = {

    val inputType: Map[String, (WT, Boolean)] = inputSection match {
      case None => Map.empty
      case Some(InputSection(decls, _)) =>
        decls.map {
          case Declaration(name, wdlType, Some(_), text) =>
            // input has a default value, caller may omit it.
            val t = typeTranslate(wdlType, text, ctx)
            name -> (t, true)

          case Declaration(name, TypeOptional(wdlType, _), _, text) =>
            // input is optional, caller can omit it.
            val t = typeTranslate(wdlType, text, ctx)
            name -> (WT_Optional(t), true)

          case Declaration(name, wdlType, _, text) =>
            // input is compulsory
            val t = typeTranslate(wdlType, text, ctx)
            name -> (t, false)
        }.toMap
    }
    val outputType: Map[String, WT] = outputSection match {
      case None => Map.empty
      case Some(OutputSection(decls, _)) =>
        decls.map(decl => decl.name -> typeTranslate(decl.wdlType, decl.text, ctx)).toMap
    }
    (inputType, outputType)
  }

  // TASK
  //
  // - An inputs type has to match the type of its default value (if any)
  // - Check the declarations
  // - Assignments to an output variable must match
  //
  // We can't check the validity of the command section.
  private def applyTask(task: Task, ctxOuter: Context): WT_Task = {
    val ctx: Context = task.input match {
      case None => ctxOuter
      case Some(inpSection) =>
        val bindings = applyInputSection(inpSection, ctxOuter)
        ctxOuter.bindVarList(bindings, task.text)
    }

    // TODO: type-check the runtime section

    // check the declarations, and accumulate context
    val ctxDecl = task.declarations.foldLeft(ctx) {
      case (accu: Context, decl) =>
        val (varName, typ) = applyDecl(decl, accu)
        accu.bindVar(varName, typ, decl.text)
    }

    // check that all expressions can be coereced to a string inside
    // the command section
    task.command.parts.foreach { expr =>
      val t = typeEval(expr, ctxDecl)
      val valid = t match {
        case x if tUtil.isPrimitive(x)              => true
        case WT_Optional(x) if tUtil.isPrimitive(x) => true
        case _                                      => false
      }
      if (!valid)
        throw new TypeException(
            s"Expression ${exprToString(expr)} in the command section is not coercible to a string",
            expr.text,
            ctx.docSourceURL
        )
    }

    // check the output section. We don't need the returned context.
    task.output.map(x => applyOutputSection(x, ctxDecl))

    // calculate the type signature of the task
    val (inputType, outputType) = calcSignature(task.input, task.output, ctxOuter)
    WT_Task(task.name, inputType, outputType)
  }

  //
  // 1. all the caller arguments have to exist with the correct types
  //    in the callee
  // 2. all the compulsory callee arguments must be specified. Optionals
  //    and arguments that have defaults can be skipped.
  private def applyCall(call: Call, ctx: Context): (String, WT_Call) = {
    val callerInputs: Map[String, WT] = call.inputs match {
      case Some(CallInputs(value, _)) =>
        value.map { inp =>
          inp.name -> typeEval(inp.expr, ctx)
        }.toMap
      case None => Map.empty
    }

    val (calleeInputs, calleeOutputs) = ctx.callables.get(call.name) match {
      case None =>
        throw new TypeException(s"called task/workflow ${call.name} is not defined",
                                call.text,
                                ctx.docSourceURL)
      case Some(WT_Task(_, input, output)) =>
        (input, output)
      case Some(WT_Workflow(_, input, output)) =>
        (input, output)
      case _ =>
        throw new TypeException(s"callee ${call.name} is not a task or workflow",
                                call.text,
                                ctx.docSourceURL)
    }

    // type-check input arguments
    callerInputs.foreach {
      case (argName, wdlType) =>
        calleeInputs.get(argName) match {
          case None =>
            throw new TypeException(
                s"call ${call} has argument ${argName} that does not exist in the callee",
                call.text,
                ctx.docSourceURL
            )
          case Some((calleeType, _)) if regime == Strict =>
            if (calleeType != wdlType)
              throw new TypeException(
                  s"argument ${argName} has wrong type ${wdlType}, expecting ${calleeType}",
                  call.text,
                  ctx.docSourceURL
              )
          case Some((calleeType, _)) if regime >= Moderate =>
            if (!tUtil.isCoercibleTo(calleeType, wdlType))
              throw new TypeException(
                  s"argument ${argName} has type ${wdlType}, it is not coercible to ${calleeType}",
                  call.text,
                  ctx.docSourceURL
              )
          case _ => ()
        }
    }

    // check that all the compulsory arguments are provided
    calleeInputs.foreach {
      case (argName, (_, false)) =>
        callerInputs.get(argName) match {
          case None =>
            throw new TypeException(
                s"compulsory argument ${argName} to task/workflow ${call.name} is missing",
                call.text,
                ctx.docSourceURL
            )
          case Some(_) => ()
        }
      case (_, (_, _)) =>
        // an optional argument, it may not be provided
        ()
    }

    // The name of the call may not contain dots. Examples:
    //
    // call lib.concat as concat     concat
    // call add                      add
    // call a.b.c                    c
    val callName = call.alias match {
      case None if !(call.name contains ".") =>
        call.name
      case None =>
        val parts = call.name.split("\\.")
        parts.last
      case Some(alias) => alias.name
    }

    if (ctx.declarations contains callName)
      throw new TypeException(s"call ${callName} shadows an existing definition",
                              call.text,
                              ctx.docSourceURL)

    // build a type for the resulting object
    callName -> WT_Call(callName, calleeOutputs)
  }

  // The body of the scatter becomes accessible to statements that come after it.
  // The iterator is not visible outside the scatter body.
  //
  // for (i in [1, 2, 3]) {
  //    call A
  // }
  //
  // Variable "i" is not visible after the scatter completes.
  // A's members are arrays.
  private def applyScatter(scatter: Scatter, ctxOuter: Context): Bindings = {
    val collectionType = typeEval(scatter.expr, ctxOuter)
    val elementType = collectionType match {
      case WT_Array(elementType) => elementType
      case _ =>
        throw new Exception(s"Collection in scatter (${scatter}) is not an array type")
    }
    // add a binding for the iteration variable
    val ctxInner = ctxOuter.bindVar(scatter.identifier, elementType, scatter.text)

    // Add an array type to all variables defined in the scatter body
    val bodyBindings: Bindings = scatter.body.foldLeft(Map.empty[String, WT]) {
      case (accu: Bindings, decl: Declaration) =>
        val (varName, typ) = applyDecl(decl, ctxInner.bindVarList(accu, decl.text))
        accu + (varName -> typ)

      case (accu: Bindings, call: Call) =>
        val (callName, callType) = applyCall(call, ctxInner.bindVarList(accu, call.text))
        accu + (callName -> callType)

      case (accu: Bindings, subSct: Scatter) =>
        // a nested scatter
        val sctBindings = applyScatter(subSct, ctxInner.bindVarList(accu, subSct.text))
        accu ++ sctBindings

      case (accu: Bindings, cond: Conditional) =>
        // a nested conditional
        val condBindings = applyConditional(cond, ctxInner.bindVarList(accu, cond.text))
        accu ++ condBindings

      case (_, other) =>
        throw new Exception(s"Sanity: ${other}")
    }

    // The iterator identifier is not exported outside the scatter
    bodyBindings.map {
      case (callName, callType: WT_Call) =>
        val callOutput = callType.output.map {
          case (name, t) => name -> WT_Array(t)
        }
        callName -> WT_Call(callType.name, callOutput)
      case (varName, typ: WT) =>
        varName -> WT_Array(typ)
    }
  }

  // Ensure that a type is optional, but avoid making it doubly so.
  // For example:
  //   Int --> Int?
  //   Int? --> Int?
  // Avoid this:
  //   Int?  --> Int??
  private def makeOptional(t: WT): WT = {
    t match {
      case WT_Optional(x) => x
      case x              => WT_Optional(x)
    }
  }

  // The body of a conditional is accessible to the statements that come after it.
  // This is different than the scoping rules for other programming languages.
  //
  // Add an optional modifier to all the types inside the body.
  private def applyConditional(cond: Conditional, ctxOuter: Context): Bindings = {
    val condType = typeEval(cond.expr, ctxOuter)
    if (condType != WT_Boolean)
      throw new Exception(s"Expression ${cond.expr} must have boolean type")

    // keep track of the inner/outer bindings. Within the block we need [inner],
    // [outer] is what we produce, which has the optional modifier applied to
    // everything.
    val bodyBindings = cond.body.foldLeft(Map.empty[String, WT]) {
      case (accu: Bindings, decl: Declaration) =>
        val (varName, typ) = applyDecl(decl, ctxOuter.bindVarList(accu, decl.text))
        accu + (varName -> typ)

      case (accu: Bindings, call: Call) =>
        val (callName, callType) = applyCall(call, ctxOuter.bindVarList(accu, call.text))
        accu + (callName -> callType)

      case (accu: Bindings, subSct: Scatter) =>
        // a nested scatter
        val sctBindings = applyScatter(subSct, ctxOuter.bindVarList(accu, subSct.text))
        accu ++ sctBindings

      case (accu: Bindings, cond: Conditional) =>
        // a nested conditional
        val condBindings = applyConditional(cond, ctxOuter.bindVarList(accu, cond.text))
        accu ++ condBindings

      case (_, other) =>
        throw new Exception(s"Sanity: ${other}")
    }

    bodyBindings.map {
      case (callName, callType: WT_Call) =>
        val callOutput = callType.output.map {
          case (name, t) => name -> makeOptional(t)
        }
        callName -> WT_Call(callType.name, callOutput)
      case (varName, typ: WT) =>
        varName -> makeOptional(typ)
    }
  }

  private def applyWorkflow(wf: Workflow, ctxOuter: Context): Context = {
    val ctx: Context = wf.input match {
      case None => ctxOuter
      case Some(inpSection) =>
        val inputs = applyInputSection(inpSection, ctxOuter)
        ctxOuter.bindVarList(inputs, inpSection.text)
    }

    val ctxBody = wf.body.foldLeft(ctx) {
      case (accu: Context, decl: Declaration) =>
        val (name, typ) = applyDecl(decl, accu)
        accu.bindVar(name, typ, decl.text)

      case (accu: Context, call: Call) =>
        val (callName, callType) = applyCall(call, accu)
        accu.bindVar(callName, callType, call.text)

      case (accu: Context, scatter: Scatter) =>
        val sctBindings = applyScatter(scatter, accu)
        accu.bindVarList(sctBindings, scatter.text)

      case (accu: Context, cond: Conditional) =>
        val condBindings = applyConditional(cond, accu)
        accu.bindVarList(condBindings, cond.text)

      case (_, other) =>
        throw new Exception(s"Sanity: ${other}")
    }

    // check the output section. We don't need the returned context.
    wf.output.map(x => applyOutputSection(x, ctxBody))

    // calculate the type signature of the workflow
    val (inputType, outputType) = calcSignature(wf.input, wf.output, ctxOuter)
    val wfSignature = WT_Workflow(wf.name, inputType, outputType)
    val ctxFinal = ctxOuter.bindCallable(wfSignature, wf.text)
    ctxFinal
  }

  // Main entry point
  //
  // check if the WDL document is correctly typed. Otherwise, throw an exception
  // describing the problem in a human readable fashion.
<<<<<<< HEAD
  def apply(doc: Document, ctxOuter: Context = contextEmpty): Context = {
    val context: Context = doc.elements.foldLeft(ctxOuter) {
      case (accu: Context, task: Task) =>
        val tt = applyTask(task, accu)
        accu.bindCallable(tt, task.text)

      case (accu: Context, iStat: ImportDoc) =>
        val iCtx = apply(iStat.doc.get, contextEmpty)

        // Figure out what to name the sub-document
        val namespace = iStat.name match {
          case None =>
            // Something like
            //    import "http://example.com/lib/stdlib"
            //    import "A/B/C"
            // Where the user does not specify an alias. The namespace
            // will be named:
            //    stdlib
            //    C
            val url = Util.getURL(iStat.addr.value, stdlib.conf.localDirectories)
            val nsName = url.getFile.replaceAll("/", "")
            if (nsName.endsWith(".wdl"))
              nsName.dropRight(".wdl".length)
            else
              nsName
          case Some(x) => x.value
        }
=======
  def apply(doc: Document, ctxOuter: Option[Context] = None): Context = {
    val context: Context =
      doc.elements.foldLeft(ctxOuter.getOrElse(Context(Some(doc.docSourceURL)))) {
        case (accu: Context, task: Task) =>
          val tt = applyTask(task, accu)
          accu.bindCallable(tt, task.text)

        case (accu: Context, iStat: ImportDoc) =>
          val iCtx = apply(iStat.doc.get)

          // Figure out what to name the sub-document
          val namespace = iStat.name match {
            case None =>
              // Something like
              //    import "http://example.com/lib/stdlib"
              //    import "A/B/C"
              // Where the user does not specify an alias. The namespace
              // will be named:
              //    stdlib
              //    C
              val url = Util.getURL(iStat.addr.value, stdlib.conf.localDirectories)
              val nsName = Paths.get(url.getFile).getFileName.toString
              if (nsName.endsWith(".wdl"))
                nsName.dropRight(".wdl".length)
              else
                nsName
            case Some(x) => x.value
          }
>>>>>>> d23e1a82

          // add the externally visible definitions to the context
          accu.bindImportedDoc(namespace, iCtx, iStat.aliases, iStat.text)

        case (accu: Context, struct: TypeStruct) =>
          // Add the struct to the context
          val t = typeTranslate(struct, struct.text, accu)
          val t2 = t.asInstanceOf[WT_Struct]
          accu.bind(t2, struct.text)

        case (_, other) =>
          throw new Exception(s"sanity: wrong element type in workflow $other")
      }

    // now that we have types for everything else, we can check the workflow
    doc.workflow match {
      case None     => context
      case Some(wf) => applyWorkflow(wf, context)
    }
  }
}<|MERGE_RESOLUTION|>--- conflicted
+++ resolved
@@ -6,19 +6,12 @@
 import wdlTools.syntax.AbstractSyntax._
 import WdlTypes._
 import wdlTools.syntax.TextSource
-<<<<<<< HEAD
-import wdlTools.util.{TypeCheckingRegime, Util}
-
-case class TypeChecker(stdlib: Stdlib) {
-  private val tUtil = TUtil(stdlib.conf)
-=======
 import wdlTools.util.TypeCheckingRegime._
 import wdlTools.util.Util
 
 case class TypeChecker(stdlib: Stdlib) {
   private val tUtil = TUtil(stdlib.conf)
   private val regime = stdlib.conf.typeChecking
->>>>>>> d23e1a82
 
   // A group of bindings. This is typically a part of the context. For example,
   // the body of a scatter.
@@ -290,11 +283,7 @@
                 ctx.docSourceURL
             )
         }.toMap
-<<<<<<< HEAD
       case ExprObject(m: Vector[ExprObjectMember], _) =>
-=======
-      case ExprObject(m, _) =>
->>>>>>> d23e1a82
         m.map {
           case ExprObjectMember(fName, e, _) => fName -> e
         }.toMap
@@ -615,10 +604,6 @@
               case Some(t) => t
             }
 
-<<<<<<< HEAD
-          case _ =>
-            throw new TypeException(s"member access (${id}) in expression is illegal", expr.text)
-=======
           // accessing a pair element
           case WT_Pair(l, _) if id.toLowerCase() == "left"  => l
           case WT_Pair(_, r) if id.toLowerCase() == "right" => r
@@ -631,7 +616,6 @@
             throw new TypeException(s"member access (${id}) in expression is illegal",
                                     expr.text,
                                     ctx.docSourceURL)
->>>>>>> d23e1a82
         }
     }
   }
@@ -1034,35 +1018,6 @@
   //
   // check if the WDL document is correctly typed. Otherwise, throw an exception
   // describing the problem in a human readable fashion.
-<<<<<<< HEAD
-  def apply(doc: Document, ctxOuter: Context = contextEmpty): Context = {
-    val context: Context = doc.elements.foldLeft(ctxOuter) {
-      case (accu: Context, task: Task) =>
-        val tt = applyTask(task, accu)
-        accu.bindCallable(tt, task.text)
-
-      case (accu: Context, iStat: ImportDoc) =>
-        val iCtx = apply(iStat.doc.get, contextEmpty)
-
-        // Figure out what to name the sub-document
-        val namespace = iStat.name match {
-          case None =>
-            // Something like
-            //    import "http://example.com/lib/stdlib"
-            //    import "A/B/C"
-            // Where the user does not specify an alias. The namespace
-            // will be named:
-            //    stdlib
-            //    C
-            val url = Util.getURL(iStat.addr.value, stdlib.conf.localDirectories)
-            val nsName = url.getFile.replaceAll("/", "")
-            if (nsName.endsWith(".wdl"))
-              nsName.dropRight(".wdl".length)
-            else
-              nsName
-          case Some(x) => x.value
-        }
-=======
   def apply(doc: Document, ctxOuter: Option[Context] = None): Context = {
     val context: Context =
       doc.elements.foldLeft(ctxOuter.getOrElse(Context(Some(doc.docSourceURL)))) {
@@ -1091,7 +1046,6 @@
                 nsName
             case Some(x) => x.value
           }
->>>>>>> d23e1a82
 
           // add the externally visible definitions to the context
           accu.bindImportedDoc(namespace, iCtx, iStat.aliases, iStat.text)
