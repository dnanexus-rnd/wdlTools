--- conflicted
+++ resolved
@@ -23,11 +23,8 @@
   //   foo.txt
   //
   // Follow the URL and retrieve the content as a string.
-<<<<<<< HEAD
-=======
   //
   // Note: we are assuming this is a textual file.
->>>>>>> 0ffd3a40
   private def fetchHttpAddress(url: URL): Seq[String] = {
     val src = Source.fromURL(url)
     try {
