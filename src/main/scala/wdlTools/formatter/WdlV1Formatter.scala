package wdlTools.formatter

import java.net.URL

import wdlTools.formatter.Spacing.Spacing
import wdlTools.formatter.Wrapping.Wrapping
import wdlTools.syntax.AbstractSyntax._
import wdlTools.syntax.{Parsers, TextSource, WdlVersion}
import wdlTools.util.Options

import scala.collection.BufferedIterator

case class WdlV1Formatter(opts: Options) {

  private case class Literal(value: Any,
                             quoting: Boolean = false,
                             override val line: Int,
                             columns: (Option[Int], Option[Int]) = (None, None))
      extends Atom {

    override lazy val column: Int = {
      columns match {
        case (Some(start), _) => start
        case (_, Some(end))   => end - length
        case _                => Span.TERMINAL
      }
    }

    /**
      * The last column in the span - position is 1-based and end-exclusive.
      */
    override def endColumn: Int = {
      columns match {
        case (_, Some(end))   => end
        case (Some(start), _) => start + length
        case _                => Span.TERMINAL
      }
    }

    override lazy val length: Int = toString.length

    override lazy val toString: String = {
      if (quoting) {
        s"${'"'}${value}${'"'}"
      } else {
        value.toString
      }
    }
  }

  private object Literal {
    def fromStart(value: Any, textSource: TextSource, quoted: Boolean = false): Literal = {
      Literal(value, quoted, textSource.line, (Some(textSource.col), None))
    }

    def fromStartPosition(value: Any,
                          line: Int,
                          column: Int = 1,
                          quoted: Boolean = false): Literal = {
      Literal(value, quoted, line, (Some(column), None))
    }

    def fromEnd(value: Any, textSource: TextSource, quoted: Boolean = false): Literal = {
      Literal(value, quoted, textSource.endLine, (None, Some(textSource.endCol)))
    }

    def fromEndPosition(value: Any,
                        line: Int,
                        column: Int = Span.TERMINAL,
                        quoted: Boolean = false): Literal = {
      Literal(value, quoted, line, (None, Some(column)))
    }

    def fromPrev(value: Any, prev: Span, quoted: Boolean = false): Literal = {
      Literal(value, quoted, prev.endLine, (Some(prev.endColumn), None))
    }

    def fromNext(value: Any, next: Span, quoted: Boolean = false): Literal = {
      Literal(value, quoted, next.line, (None, Some(next.column)))
    }

    def between(value: String,
                prev: Span,
                next: Span,
                quoted: Boolean = false,
                preferPrev: Boolean = false): Literal = {
      if (prev.line == next.line) {
        require(prev.endColumn < next.column)
        Literal.fromPrev(value, prev, quoted)
      } else if (preferPrev) {
        Literal.fromPrev(value, prev, quoted)
      } else {
        Literal.fromNext(value, next, quoted)
      }
    }

    def chainFromStart(values: Vector[Any], start: TextSource): Vector[Literal] = {
      var prev = Literal.fromStart(values.head, start)
      Vector(prev) ++ values.tail.map { v =>
        val next = Literal.fromPrev(v, prev)
        prev = next
        next
      }
    }

    def chainFromPrev(values: Vector[Any], prev: Span): Vector[Literal] = {
      var p: Span = prev
      values.map { v =>
        val next = Literal.fromPrev(v, prev)
        p = next
        next
      }
    }
  }

  private case class SpanSequence(spans: Vector[Span],
                                  wrapping: Wrapping = Wrapping.Never,
                                  spacing: Spacing = Spacing.Off)
      extends Composite {
    require(spans.nonEmpty)

    override lazy val length: Int = spans.map(_.length).sum + (
        if (spacing == Spacing.On) spans.length else 0
    )

    override def formatContents(lineFormatter: LineFormatter): Unit = {
      lineFormatter.derive(newSpacing = spacing, newWrapping = wrapping).appendAll(spans)
    }

    override def line: Int = spans.head.line

    override def endLine: Int = spans.last.endLine

    override def column: Int = spans.head.column

    override def endColumn: Int = spans.last.endColumn
  }

  private abstract class Group(ends: Option[(Span, Span)] = None,
                               val wrapping: Wrapping = Wrapping.Never,
                               val spacing: Spacing = Spacing.On)
      extends Composite {

    private val endLengths: (Int, Int) =
      ends.map(e => (e._1.length, e._2.length)).getOrElse((0, 0))

    override lazy val length: Int = body.length + endLengths._1 + endLengths._2

    override def formatContents(lineFormatter: LineFormatter): Unit = {
      if (ends.isDefined) {
        val (prefix, suffix) = ends.get
        val wrapAndIndentEnds = wrapping != Wrapping.Never && endLengths._1 > lineFormatter.lengthRemaining
        if (wrapAndIndentEnds) {
          lineFormatter.endLine(continue = true)
          lineFormatter.beginLine()
        }
        if (wrapping == Wrapping.Always || length > lineFormatter.lengthRemaining) {
          lineFormatter.append(prefix)

          val bodyFormatter = lineFormatter
            .derive(increaseIndent = wrapAndIndentEnds,
                    newSpacing = Spacing.On,
                    newWrapping = wrapping)
          bodyFormatter.endLine(continue = true)
          bodyFormatter.beginLine()
          bodyFormatter.append(body)

          lineFormatter.endLine(continue = wrapAndIndentEnds)
          lineFormatter.beginLine()
          lineFormatter.append(suffix)
        } else {
          val adjacentFormatter = lineFormatter.derive(newSpacing = spacing, newWrapping = wrapping)
          adjacentFormatter.appendPrefix(prefix)
          adjacentFormatter.append(body)
          adjacentFormatter.appendSuffix(suffix)
        }
      } else {
        lineFormatter.derive(newSpacing = spacing, newWrapping = wrapping).append(body)
      }
    }

    def body: Composite
  }

  private abstract class Container(items: Vector[Span],
                                   delimiter: Option[String] = None,
                                   ends: Option[(Span, Span)] = None,
                                   override val wrapping: Wrapping = Wrapping.AsNeeded)
      extends Group(ends = ends, wrapping = wrapping) {

    override lazy val body: Composite = SpanSequence(
        items.zipWithIndex.map {
          case (item, i) if i < items.size - 1 =>
            if (delimiter.isDefined) {
              val delimiterLiteral = Literal.fromPrev(delimiter.get, item)
              SpanSequence(Vector(item, delimiterLiteral))
            } else {
              item
            }
          case (item, _) => item
        },
        wrapping = wrapping,
        spacing = Spacing.On
    )
  }

  private trait Bounded {
    def bounds: TextSource
  }

  private trait BoundedComposite extends Composite with Bounded {
    override def line: Int = bounds.line

    override def endLine: Int = bounds.endLine

    override def column: Int = bounds.col

    override def endColumn: Int = bounds.endCol
  }

  private case class BoundedContainer(
      items: Vector[Span],
      ends: Option[(Span, Span)] = None,
      delimiter: Option[String] = None,
      override val bounds: TextSource,
      override val wrapping: Wrapping = Wrapping.Never
  ) extends Container(items, delimiter = delimiter, ends = ends, wrapping = wrapping)
      with BoundedComposite

  private case class KeyValue(key: Span,
                              value: Span,
                              delimiter: String = Symbols.KeyValueDelimiter,
                              override val bounds: TextSource)
      extends BoundedComposite {
    private val delimiterLiteral: Literal = Literal.fromPrev(delimiter, key)

    override def length: Int = key.length + delimiterLiteral.length + value.length + 1

    override def formatContents(lineFormatter: LineFormatter): Unit = {
      lineFormatter.appendAll(Vector(SpanSequence(Vector(key, delimiterLiteral)), value))
    }
  }

  private object DataType {
    def buildDataType(name: String,
                      inner1: Option[Span] = None,
                      inner2: Option[Span] = None,
                      quantifier: Option[String] = None,
                      textSource: TextSource): Span = {
      val nameLiteral: Literal = Literal.fromStart(name, textSource)
      val quantifierLiteral: Option[Literal] =
        quantifier.map(sym => Literal.fromEnd(sym, textSource))
      if (inner1.isDefined) {
        // making the assumption that the open token comes directly after the name
        val openLiteral = Literal.fromPrev(Symbols.TypeParamOpen, nameLiteral)
        val prefix = SpanSequence(Vector(nameLiteral, openLiteral))
        // making the assumption that the close token comes directly before the quantifier (if any)
        val closeLiteral = if (quantifierLiteral.isDefined) {
          Literal.fromNext(Symbols.TypeParamClose, quantifierLiteral.get)
        } else {
          Literal.fromEnd(Symbols.TypeParamClose, textSource)
        }
        val suffix = SpanSequence(Vector(Some(closeLiteral), quantifierLiteral).flatten)
        BoundedContainer(
            Vector(inner1, inner2).flatten,
            Some((prefix, suffix)),
            Some(Symbols.ArrayDelimiter),
            textSource
        )
      } else if (quantifier.isDefined) {
        SpanSequence(Vector(nameLiteral, quantifierLiteral.get))
      } else {
        nameLiteral
      }
    }

    private def isPrimitiveType(wdlType: Type): Boolean = {
      wdlType match {
        case _: TypeString  => true
        case _: TypeBoolean => true
        case _: TypeInt     => true
        case _: TypeFloat   => true
        case _: TypeFile    => true
        case _              => false
      }
    }

    def fromWdlType(wdlType: Type, quantifier: Option[Literal] = None): Span = {
      wdlType match {
        case TypeOptional(inner, text) =>
          fromWdlType(inner, quantifier = Some(Literal.fromEnd(Symbols.Optional, text)))
        case TypeArray(inner, nonEmpty, text) =>
          val quant = if (nonEmpty) {
            Some(Symbols.NonEmpty)
          } else {
            None
          }
          buildDataType(Symbols.ArrayType,
                        Some(fromWdlType(inner)),
                        quantifier = quant,
                        textSource = text)
        case TypeMap(keyType, valueType, text) if isPrimitiveType(keyType) =>
          buildDataType(Symbols.MapType,
                        Some(fromWdlType(keyType)),
                        Some(fromWdlType(valueType)),
                        textSource = text)
        case TypePair(left, right, text) =>
          buildDataType(Symbols.PairType,
                        Some(fromWdlType(left)),
                        Some(fromWdlType(right)),
                        textSource = text)
        case TypeStruct(name, _, text) => Literal.fromStart(name, text)
        case TypeObject(text)          => Literal.fromStart(Symbols.ObjectType, text)
        case TypeString(text)          => Literal.fromStart(Symbols.StringType, text)
        case TypeBoolean(text)         => Literal.fromStart(Symbols.BooleanType, text)
        case TypeInt(text)             => Literal.fromStart(Symbols.IntType, text)
        case TypeFloat(text)           => Literal.fromStart(Symbols.FloatType, text)
        case other                     => throw new Exception(s"Unrecognized type $other")
      }
    }
  }

  private case class Operation(oper: String,
                               lhs: Span,
                               rhs: Span,
                               grouped: Boolean = false,
                               inString: Boolean,
                               override val bounds: TextSource)
      extends Group(ends = if (grouped) {
        Some(Literal.fromStart(Symbols.GroupOpen, bounds),
             Literal.fromEnd(Symbols.GroupClose, bounds))
      } else {
        None
      }, wrapping = if (inString) Wrapping.Never else Wrapping.AsNeeded)
      with BoundedComposite {

    override lazy val body: Composite = {
      val operLiteral = Literal.between(oper, lhs, rhs)
      SpanSequence(Vector(lhs, operLiteral, rhs), wrapping = wrapping, spacing = Spacing.On)
    }
  }

  private case class Placeholder(value: Span,
                                 open: String = Symbols.PlaceholderOpenDollar,
                                 close: String = Symbols.PlaceholderClose,
                                 options: Option[Vector[Span]] = None,
                                 inString: Boolean,
                                 override val bounds: TextSource)
      extends Group(
          ends = Some(Literal.fromStart(open, bounds), Literal.fromEnd(close, bounds)),
          wrapping = if (inString) Wrapping.Never else Wrapping.AsNeeded
      )
      with BoundedComposite {

    override lazy val body: Composite = SpanSequence(
        options.getOrElse(Vector.empty) ++ Vector(value),
        wrapping = wrapping,
        spacing = Spacing.On
    )
  }

  private case class CompoundString(spans: Vector[Span],
                                    quoting: Boolean,
                                    override val bounds: TextSource)
      extends BoundedComposite {
    override lazy val length: Int = spans
      .map(_.length)
      .sum + (if (quoting) 2 else 0)

    override def formatContents(lineFormatter: LineFormatter): Unit = {
      val unspacedFormatter =
        lineFormatter.derive(newWrapping = Wrapping.Never, newSpacing = Spacing.Off)
      if (quoting) {
        unspacedFormatter.appendPrefix(
            Literal.fromStartPosition(Symbols.QuoteOpen, line, column)
        )
        unspacedFormatter.appendAll(spans)
        unspacedFormatter.appendSuffix(
            Literal.fromEndPosition(Symbols.QuoteClose, line, endColumn)
        )
      } else {
        unspacedFormatter.appendAll(spans)
      }
    }
  }

  private def buildExpression(
      expr: Expr,
      placeholderOpen: String = Symbols.PlaceholderOpenDollar,
      inStringOrCommand: Boolean = false,
      inPlaceholder: Boolean = false,
      inOperation: Boolean = false,
      parentOperation: Option[String] = None,
      stringModifier: Option[String => String] = None
  ): Span = {

    /**
      * Builds an expression that occurs nested within another expression. By default, passes
      * all the current parameter values to the nested call.
      *
      * @param nestedExpression the nested Expr
      * @param placeholderOpen  override the current value of `placeholderOpen`
      * @param inString         override the current value of `inString`
      * @param inPlaceholder    override the current value of `inPlaceholder`
      * @param inOperation      override the current value of `inOperation`
      * @param parentOperation  if `inOperation` is true, this is the parent operation - nested
      *                         same operations are not grouped.
      * @return a Span
      */
    def nested(nestedExpression: Expr,
               placeholderOpen: String = placeholderOpen,
               inString: Boolean = inStringOrCommand,
               inPlaceholder: Boolean = inPlaceholder,
               inOperation: Boolean = inOperation,
               parentOperation: Option[String] = None): Span = {
      buildExpression(
          nestedExpression,
          placeholderOpen = placeholderOpen,
          inStringOrCommand = inString,
          inPlaceholder = inPlaceholder,
          inOperation = inOperation,
          parentOperation = parentOperation,
          stringModifier = stringModifier
      )
    }

    def unirary(oper: String, value: Expr, textSource: TextSource): Span = {
      val operSpan = Literal.fromStart(oper, textSource)
      SpanSequence(Vector(operSpan, nested(value, inOperation = true)))
    }

    def operation(oper: String, lhs: Expr, rhs: Expr, textSource: TextSource): Span = {
      Operation(
          oper,
          nested(lhs,
                 inPlaceholder = inStringOrCommand,
                 inOperation = true,
                 parentOperation = Some(oper)),
          nested(rhs,
                 inPlaceholder = inStringOrCommand,
                 inOperation = true,
                 parentOperation = Some(oper)),
          grouped = inOperation && !parentOperation.contains(oper),
          inString = inStringOrCommand,
          textSource
      )
    }

    def option(name: String, value: Expr): Span = {
      val exprSpan = nested(value, inPlaceholder = true)
      val eqLiteral = Literal.fromNext(Symbols.Assignment, exprSpan)
      val nameLiteral = Literal.fromNext(name, eqLiteral)
      SpanSequence(Vector(nameLiteral, eqLiteral, exprSpan))
    }

    expr match {
      // literal values
      case ValueNull(text) => Literal.fromStart(Symbols.Null, text)
      case ValueString(value, text) =>
        val v = if (stringModifier.isDefined) {
          stringModifier.get(value)
        } else {
          value
        }
        Literal.fromStart(v, text, quoted = inPlaceholder || !inStringOrCommand)
      case ValueBoolean(value, text) => Literal.fromStart(value, text)
      case ValueInt(value, text)     => Literal.fromStart(value, text)
      case ValueFloat(value, text)   => Literal.fromStart(value, text)
      case ExprPair(left, right, text) if !(inStringOrCommand || inPlaceholder) =>
        BoundedContainer(
            Vector(nested(left), nested(right)),
            Some(Literal.fromStart(Symbols.GroupOpen, text),
                 Literal.fromEnd(Symbols.GroupClose, text)),
            Some(Symbols.ArrayDelimiter),
            text
        )
      case ExprArray(value, text) =>
        BoundedContainer(
            value.map(nested(_)),
            Some(Literal.fromStart(Symbols.ArrayLiteralOpen, text),
                 Literal.fromEnd(Symbols.ArrayLiteralClose, text)),
            Some(Symbols.ArrayDelimiter),
            text
        )
      case ExprMap(value, text) =>
        BoundedContainer(
            value.map {
              case ExprMapItem(k, v, itemText) =>
                KeyValue(nested(k), nested(v), bounds = itemText)
            },
            Some(Literal.fromStart(Symbols.MapOpen, text), Literal.fromEnd(Symbols.MapClose, text)),
            Some(Symbols.ArrayDelimiter),
            text,
            Wrapping.Always
        )
      case ExprObject(value, text) =>
        BoundedContainer(
            value.map {
              case ExprObjectMember(k, v, memberText) =>
                KeyValue(Literal.fromStart(k, memberText), nested(v), bounds = memberText)
            },
            Some(Literal.fromStart(Symbols.ObjectOpen, text),
                 Literal.fromEnd(Symbols.ObjectClose, text)),
            Some(Symbols.ArrayDelimiter),
            bounds = text,
            Wrapping.Always
        )
      // placeholders
      case ExprPlaceholderEqual(t, f, value, text) =>
        Placeholder(
            nested(value, inPlaceholder = true),
            placeholderOpen,
            options = Some(
                Vector(
                    option(Symbols.TrueOption, t),
                    option(Symbols.FalseOption, f)
                )
            ),
            inString = inStringOrCommand,
            bounds = text
        )
      case ExprPlaceholderDefault(default, value, text) =>
        Placeholder(nested(value, inPlaceholder = true),
                    placeholderOpen,
                    options = Some(Vector(option(Symbols.DefaultOption, default))),
                    inString = inStringOrCommand,
                    bounds = text)
      case ExprPlaceholderSep(sep, value, text) =>
        Placeholder(nested(value, inPlaceholder = true),
                    placeholderOpen,
                    options = Some(Vector(option(Symbols.SepOption, sep))),
                    inString = inStringOrCommand,
                    bounds = text)
      case ExprCompoundString(value, text) if !inPlaceholder =>
        // Often/always an ExprCompoundString contains one or more empty
        // ValueStrings that we want to get rid of because they're useless
        // and can mess up formatting
        val filteredExprs = value.filter {
          case ValueString(s, _) => s.nonEmpty
          case _                 => true
        }
        CompoundString(filteredExprs.map(nested(_, inString = true)),
                       quoting = !inStringOrCommand,
                       text)
      // other expressions need to be wrapped in a placeholder if they
      // appear in a string or command block
      case other =>
        val span = other match {
          case ExprUniraryPlus(value, text)  => unirary(Symbols.UnaryPlus, value, text)
          case ExprUniraryMinus(value, text) => unirary(Symbols.UnaryMinus, value, text)
          case ExprNegate(value, text)       => unirary(Symbols.LogicalNot, value, text)
          case ExprLor(a, b, text)           => operation(Symbols.LogicalOr, a, b, text)
          case ExprLand(a, b, text)          => operation(Symbols.LogicalAnd, a, b, text)
          case ExprEqeq(a, b, text)          => operation(Symbols.Equality, a, b, text)
          case ExprLt(a, b, text)            => operation(Symbols.LessThan, a, b, text)
          case ExprLte(a, b, text)           => operation(Symbols.LessThanOrEqual, a, b, text)
          case ExprGt(a, b, text)            => operation(Symbols.GreaterThan, a, b, text)
          case ExprGte(a, b, text)           => operation(Symbols.GreaterThanOrEqual, a, b, text)
          case ExprNeq(a, b, text)           => operation(Symbols.Inequality, a, b, text)
          case ExprAdd(a, b, text)           => operation(Symbols.Addition, a, b, text)
          case ExprSub(a, b, text)           => operation(Symbols.Subtraction, a, b, text)
          case ExprMul(a, b, text)           => operation(Symbols.Multiplication, a, b, text)
          case ExprDivide(a, b, text)        => operation(Symbols.Division, a, b, text)
          case ExprMod(a, b, text)           => operation(Symbols.Remainder, a, b, text)
          case ExprIdentifier(id, text)      => Literal.fromStart(id, text)
          case ExprAt(array, index, text) =>
            val arraySpan = nested(array, inPlaceholder = inStringOrCommand)
            val prefix = SpanSequence(
                Vector(arraySpan, Literal.fromPrev(Symbols.IndexOpen, arraySpan))
            )
            val suffix = Literal.fromEnd(Symbols.IndexClose, text)
            BoundedContainer(
                Vector(nested(index, inPlaceholder = inStringOrCommand)),
                Some(prefix, suffix),
                Some(Symbols.ArrayDelimiter),
                bounds = text
            )
          case ExprIfThenElse(cond, tBranch, fBranch, text) =>
            val condSpan = nested(cond, inOperation = false, inPlaceholder = inStringOrCommand)
            val tSpan = nested(tBranch, inOperation = false, inPlaceholder = inStringOrCommand)
            val fSpan = nested(fBranch, inOperation = false, inPlaceholder = inStringOrCommand)
            BoundedContainer(
                Vector(
                    Literal.fromStart(Symbols.If, text),
                    condSpan,
                    Literal.between(Symbols.Then, condSpan, tSpan),
                    tSpan,
                    Literal.between(Symbols.Else, tSpan, fSpan),
                    fSpan
                ),
                wrapping = Wrapping.AsNeeded,
                bounds = text
            )
          case ExprApply(funcName, elements, text) =>
            val prefix = SpanSequence(
                Literal.chainFromStart(Vector(funcName, Symbols.FunctionCallOpen), text)
            )
            val suffix = Literal.fromEnd(Symbols.FunctionCallClose, text)
            BoundedContainer(
                elements.map(nested(_, inPlaceholder = inStringOrCommand)),
                Some(prefix, suffix),
                Some(Symbols.ArrayDelimiter),
                text
            )
          case ExprGetName(e, id, text) =>
            val exprSpan = nested(e, inPlaceholder = inStringOrCommand)
            val idLiteral = Literal.fromEnd(id, text)
            SpanSequence(
                Vector(exprSpan, Literal.between(Symbols.Access, exprSpan, idLiteral), idLiteral)
            )
          case other => throw new Exception(s"Unrecognized expression $other")
        }
        if (inStringOrCommand && !inPlaceholder) {
          Placeholder(span, placeholderOpen, inString = inStringOrCommand, bounds = other.text)
        } else {
          span
        }
    }
  }

  /**
    * Marker base class for Statements.
    */
  private trait Statement extends Multiline {

    /**
      * Format this statement. The `lineFormatter` must have `isLineBegun == false` on
      * both entry and exit.
      *
      * @param lineFormatter the lineFormatter
      */
    def format(lineFormatter: LineFormatter): Unit
  }

  private trait BoundedMultiline extends Multiline with Bounded {
    override def line: Int = bounds.line

    override def endLine: Int = bounds.endLine
  }

  private abstract class BoundedStatement(override val bounds: TextSource)
      extends Statement
      with BoundedMultiline {

    override def format(lineFormatter: LineFormatter): Unit = {
      lineFormatter.beginLine()
      formatContents(lineFormatter)
      lineFormatter.endLine()
    }

    /**
      * Format the contents of this statement. The `lineFormatter` must have
      * `isLineBegun == true` on both entry and exit.
      */
    protected def formatContents(lineFormatter: LineFormatter): Unit
  }

  private case class VersionStatement(version: Version) extends Statement with BoundedMultiline {
    override def bounds: TextSource = version.text

    private val keywordToken = Literal.fromStart(Symbols.Version, version.text)
    private val versionToken = Literal.fromEnd(WdlVersion.V1.name, version.text)

    override def format(lineFormatter: LineFormatter): Unit = {
      lineFormatter.beginLine()
      lineFormatter
        .derive(newWrapping = Wrapping.Never)
        .appendAll(Vector(keywordToken, versionToken))
      lineFormatter.endLine()
    }
  }

  private case class ImportStatement(importDoc: ImportDoc)
      extends BoundedStatement(importDoc.text) {
    private val keywordToken = Literal.fromStart(Symbols.Import, importDoc.text)
    // assuming URL comes directly after keyword
    private val urlLiteral = Literal.fromPrev(importDoc.addr.value, keywordToken)
    // assuming namespace comes directly after url
    private val nameTokens = importDoc.name.map { name =>
      Literal.chainFromPrev(Vector(Symbols.As, name.value), urlLiteral)
    }
    private val aliasTokens = importDoc.aliases.map { alias =>
      Literal.chainFromStart(Vector(Symbols.Alias, alias.id1, Symbols.As, alias.id2), alias.text)
    }

    override def formatContents(lineFormatter: LineFormatter): Unit = {
      lineFormatter
        .derive(newWrapping = Wrapping.Never)
        .appendAll(Vector(keywordToken, urlLiteral))
      if (nameTokens.isDefined) {
        lineFormatter.appendAll(nameTokens.get)
      }
      aliasTokens.foreach { alias =>
        lineFormatter.derive(newWrapping = Wrapping.Always).appendAll(alias)
      }
    }
  }

  private abstract class Section(emtpyLineBetweenStatements: Boolean = false) extends Statement {
    def statements: Vector[Statement]

    protected lazy val sortedStatements: Vector[Statement] = statements.sortWith(_ < _)

    override def format(lineFormatter: LineFormatter): Unit = {
      lineFormatter.beginSection(this)
      statements.head.format(lineFormatter)
      statements.tail.foreach { section =>
        if (emtpyLineBetweenStatements) {
          lineFormatter.emptyLine()
        }
        section.format(lineFormatter)
      }
      lineFormatter.endSection(this)
    }
  }

  private abstract class OpenSection(emtpyLineBetweenStatements: Boolean = false)
      extends Section(emtpyLineBetweenStatements) {
    override def line: Int = sortedStatements.head.line

    override def endLine: Int = sortedStatements.last.endLine
  }

  private abstract class InnerSection(val bounds: TextSource,
                                      emtpyLineBetweenStatements: Boolean = false)
      extends Section(emtpyLineBetweenStatements) {
    override def line: Int = bounds.line + 1

    override def endLine: Int = bounds.endLine - 1
  }

  private case class ImportsSection(imports: Vector[ImportDoc]) extends OpenSection {
    override val statements: Vector[Statement] = {
      imports.map(ImportStatement)
    }
  }

  private abstract class DeclarationBase(name: String,
                                         wdlType: Type,
                                         expr: Option[Expr] = None,
                                         override val bounds: TextSource)
      extends BoundedStatement(bounds) {

    private val typeSpan = DataType.fromWdlType(wdlType)
    // assuming name follows direclty after type
    private val nameLiteral = Literal.fromPrev(name, typeSpan)
    private val lhs = Vector(typeSpan, nameLiteral)
    private val rhs = expr.map { e =>
      val eqToken = Literal.fromPrev(Symbols.Assignment, nameLiteral)
      val exprAtom = buildExpression(e)
      Vector(eqToken, exprAtom)
    }

    override def formatContents(lineFormatter: LineFormatter): Unit = {
      lineFormatter.appendAll(lhs)
      if (rhs.isDefined) {
        lineFormatter.appendAll(rhs.get)
      }
    }
  }

  private case class DeclarationStatement(decl: Declaration)
      extends DeclarationBase(decl.name, decl.wdlType, decl.expr, decl.text)

  private case class DeclarationsSection(declarations: Vector[Declaration]) extends OpenSection {
    override val statements: Vector[Statement] = {
      declarations.map(DeclarationStatement)
    }
  }

  private abstract class BlockStatement(keyword: String, override val bounds: TextSource)
      extends Statement
      with BoundedMultiline {

    def clause: Option[Span] = None

    def body: Option[Statement] = None

    protected val keywordLiteral: Literal = Literal.fromStart(keyword, bounds)

    private val clauseSpan: Option[Span] = clause
    // assume the open brace is on the same line as the keyword/clause
    private val openLiteral =
      Literal.fromPrev(Symbols.BlockOpen, clauseSpan.getOrElse(keywordLiteral))
    private val bodyStatement: Option[Statement] = body
    private val closeLiteral = Literal.fromEnd(Symbols.BlockClose, bounds)

    override def format(lineFormatter: LineFormatter): Unit = {
      lineFormatter.beginSection(this)
      lineFormatter.beginLine()
      lineFormatter.appendAll(Vector(Some(keywordLiteral), clauseSpan, Some(openLiteral)).flatten)
      if (bodyStatement.isDefined) {
        lineFormatter.endLine()
        bodyStatement.get.format(lineFormatter.derive(increaseIndent = true))
        lineFormatter.beginLine()
      }
      lineFormatter.append(closeLiteral)
      lineFormatter.endLine()
      lineFormatter.endSection(this)
    }
  }

  private case class InputsBlock(inputs: Vector[Declaration], override val bounds: TextSource)
      extends BlockStatement(Symbols.Input, bounds) {
    override def body: Option[Statement] = Some(DeclarationsSection(inputs))
  }

  /**
    * Due to the lack of a formal input section in draft-2, inputs and other declarations (i.e. those
    * that require evaluation and thus are not allowed as inputs) may be mixed in the source text. A
    * TopDeclarations section takes both inputs and other declarations that appear at the top of a
    * workflow or task and formats them correctly using one Multiline for each sub-group of declarations
    * that covers all of the lines starting from the previous group (or startLine for the first element)
    * until the last line of the last declaration in the group.
    */
  private case class TopDeclarations(inputs: Vector[Statement],
                                     other: Vector[Statement],
                                     override val line: Int)
      extends Statement {

    override val endLine: Int = math.max(inputs.last.endLine, other.last.endLine)

    override def format(lineFormatter: LineFormatter): Unit = {
      val keywordLiteral: Literal = Literal.fromStartPosition(Symbols.Input, line = line)
      val openLiteral = Literal.fromPrev(Symbols.BlockOpen, keywordLiteral)

      lineFormatter.beginLine()
      lineFormatter.appendAll(Vector(keywordLiteral, openLiteral))
      lineFormatter.endLine()

      case class TopDeclarationsSection(override val statements: Vector[Statement],
                                        override val line: Int,
                                        override val endLine: Int)
          extends Section

      val inputFormatter = lineFormatter.derive(increaseIndent = true)
      var groupStart = line
      var inputItr = inputs.iterator.buffered
      var otherItr = other.iterator.buffered
      var otherGroups: Vector[TopDeclarationsSection] = Vector.empty

      def nextGroup(
          a: BufferedIterator[Statement],
          b: BufferedIterator[Statement]
      ): (Option[TopDeclarationsSection], BufferedIterator[Statement]) = {
        val (groupItr, aNew) = if (b.hasNext) {
          a.span(_.line < b.head.line)
        } else {
          (a, Iterator.empty)
        }
        val group = if (groupItr.nonEmpty) {
          val groupStatements = groupItr.toVector
          val end = groupStatements.last.endLine
          val section = TopDeclarationsSection(groupStatements, groupStart, end)
          groupStart = end + 1
          Some(section)
        } else {
          None
        }
        (group, aNew.buffered)
      }

      var lastInputLine = 0

      while (inputItr.hasNext) {
        val otherResult = nextGroup(otherItr, inputItr)
        if (otherResult._1.isDefined) {
          otherGroups :+= otherResult._1.get
        }
        otherItr = otherResult._2

        val inputResult = nextGroup(inputItr, otherItr)
        if (inputResult._1.isDefined) {
          val section = inputResult._1.get
          lastInputLine = section.endLine
          section.format(inputFormatter)
        }
        inputItr = inputResult._2
      }

      lineFormatter.beginLine()
      lineFormatter.append(Literal.fromEndPosition(Symbols.BlockClose, lastInputLine))
      lineFormatter.endLine()

      lineFormatter.emptyLine()

      if (otherGroups.nonEmpty) {
        otherGroups.foreach(group => group.format(lineFormatter))
      }
      if (otherItr.hasNext) {
        nextGroup(otherItr, inputItr)._1.get.format(lineFormatter)
      }
    }
  }

  private case class StructMemberStatement(member: StructMember)
      extends DeclarationBase(member.name, member.wdlType, bounds = member.text)

  private case class MembersSection(members: Vector[StructMember], override val bounds: TextSource)
      extends InnerSection(bounds) {
    override val statements: Vector[Statement] = {
      members.map(StructMemberStatement)
    }
  }

  private case class KVStatement(id: String, expr: Expr, override val bounds: TextSource)
      extends BoundedStatement(bounds) {
    private val idToken = Literal.fromStart(id, bounds)
    private val delimToken = Literal.fromPrev(Symbols.KeyValueDelimiter, idToken)
    private val lhs = Vector(idToken, delimToken)
    private val rhs = buildExpression(expr)

    override def formatContents(lineFormatter: LineFormatter): Unit = {
      lineFormatter.appendAll(Vector(SpanSequence(lhs), rhs))
    }
  }

  private case class MetadataSection(metaKV: Vector[MetaKV], override val bounds: TextSource)
      extends InnerSection(bounds) {
    override val statements: Vector[Statement] = {
      metaKV.map(kv => KVStatement(kv.id, kv.expr, kv.text))
    }
  }

  private case class StructBlock(struct: TypeStruct)
      extends BlockStatement(Symbols.Struct, struct.text) {
    override def clause: Option[Span] = Some(
        Literal.fromPrev(struct.name, keywordLiteral)
    )

    override def body: Option[Statement] =
      Some(MembersSection(struct.members, struct.text))
  }

  private case class OutputsBlock(outputs: OutputSection)
      extends BlockStatement(Symbols.Output, outputs.text) {
    override def body: Option[Statement] =
      Some(
          DeclarationsSection(outputs.declarations)
      )
  }

  private case class MetaBlock(meta: MetaSection) extends BlockStatement(Symbols.Meta, meta.text) {
    override def body: Option[Statement] =
      Some(MetadataSection(meta.kvs, meta.text))
  }

  private case class ParameterMetaBlock(parameterMeta: ParameterMetaSection)
      extends BlockStatement(Symbols.ParameterMeta, parameterMeta.text) {
    override def body: Option[Statement] =
      Some(MetadataSection(parameterMeta.kvs, parameterMeta.text))
  }

  private def splitWorkflowElements(elements: Vector[WorkflowElement]): Vector[Statement] = {
    var statements: Vector[Statement] = Vector.empty
    var declarations: Vector[Declaration] = Vector.empty

    elements.foreach {
      case declaration: Declaration => declarations :+= declaration
      case other =>
        if (declarations.nonEmpty) {
          statements :+= DeclarationsSection(declarations)
          declarations = Vector.empty
        }
        statements :+= (other match {
          case call: Call               => CallBlock(call)
          case scatter: Scatter         => ScatterBlock(scatter)
          case conditional: Conditional => ConditionalBlock(conditional)
          case other                    => throw new Exception(s"Unexpected workflow body element $other")
        })
    }

    if (declarations.nonEmpty) {
      statements :+= DeclarationsSection(declarations)
    }

    statements
  }

  private case class WorkflowElementBody(override val statements: Vector[Statement])
      extends OpenSection(emtpyLineBetweenStatements = true)

  private case class CallInputArgsContainer(args: Vector[Container])
      extends Container(args,
                        delimiter = Some(s"${Symbols.ArrayDelimiter}"),
                        wrapping = Wrapping.Always) {
    require(args.nonEmpty)

    override def line: Int = args.head.line

    override def column: Int = args.head.column

    override def endLine: Int = args.last.endLine

    override def endColumn: Int = args.last.endColumn
  }

  private case class OpenSpacedContainer(items: Vector[Span], ends: Option[(Span, Span)] = None)
      extends Container(items, ends = ends) {

    require(items.nonEmpty)

    override def line: Int = ends.map(_._1.line).getOrElse(items.head.line)

    override def endLine: Int = ends.map(_._2.endLine).getOrElse(items.last.line)

    override def column: Int = ends.map(_._1.column).getOrElse(items.head.column)

    override def endColumn: Int = ends.map(_._2.endColumn).getOrElse(items.last.endColumn)
  }

  private case class CallInputsStatement(inputs: CallInputs) extends BoundedStatement(inputs.text) {
    private val key = Literal.fromStart(Symbols.Input, inputs.text)
    private val value = inputs.value.map { inp =>
      val nameToken = Literal.fromStart(inp.name, inp.text)
      val exprSpan = buildExpression(inp.expr)
      BoundedContainer(
          Vector(nameToken, Literal.between(Symbols.Assignment, nameToken, exprSpan), exprSpan),
          bounds = inp.text
      )
    }

    override def formatContents(lineFormatter: LineFormatter): Unit = {
      KeyValue(key, CallInputArgsContainer(value), bounds = inputs.text)
    }
  }

  private case class CallBlock(call: Call) extends BlockStatement(Symbols.Call, call.text) {
    override def clause: Option[Span] = Some(
        if (call.alias.isDefined) {
          val alias = call.alias.get
          // assuming all parts of the clause are adjacent
          val tokens =
            Literal.chainFromPrev(Vector(call.name, Symbols.As, alias.name), keywordLiteral)
          OpenSpacedContainer(tokens)
        } else {
          Literal.fromPrev(call.name, keywordLiteral)
        }
    )

    override def body: Option[Statement] =
      if (call.inputs.isDefined) {
        Some(CallInputsStatement(call.inputs.get))
      } else {
        None
      }
  }

  private case class ScatterBlock(scatter: Scatter)
      extends BlockStatement(Symbols.Scatter, scatter.text) {

    override def clause: Option[Span] = {
      // assuming all parts of the clause are adjacent
      val openToken = Literal.fromPrev(Symbols.GroupOpen, keywordLiteral)
      val idToken = Literal.fromPrev(scatter.identifier, openToken)
      val inToken = Literal.fromPrev(Symbols.In, idToken)
      val exprAtom = buildExpression(scatter.expr)
      val closeToken = Literal.fromPrev(Symbols.GroupClose, exprAtom)
      Some(
          OpenSpacedContainer(
              Vector(idToken, inToken, exprAtom),
              ends = Some(openToken, closeToken)
          )
      )
    }

    override def body: Option[Statement] =
      Some(WorkflowElementBody(splitWorkflowElements(scatter.body)))
  }

  private case class ConditionalBlock(conditional: Conditional)
      extends BlockStatement(Symbols.If, conditional.text) {
    override def clause: Option[Span] = {
      val exprAtom = buildExpression(conditional.expr)
      val openToken = Literal.fromNext(Symbols.GroupOpen, exprAtom)
      val closeToken = Literal.fromPrev(Symbols.GroupClose, exprAtom)
      Some(
          OpenSpacedContainer(
              Vector(exprAtom),
              ends = Some(openToken, closeToken)
          )
      )
    }

    override def body: Option[Statement] =
      Some(WorkflowElementBody(splitWorkflowElements(conditional.body)))
  }

  private case class WorkflowSections(workflow: Workflow)
      extends InnerSection(workflow.text, emtpyLineBetweenStatements = true) {

    override val statements: Vector[Statement] = {
      val bodyElements = splitWorkflowElements(workflow.body)
      val (topSection, body) = if (workflow.input.isDefined) {
        if (bodyElements.nonEmpty && bodyElements.head.isInstanceOf[DeclarationsSection]) {
          val inputDecls = workflow.input.map(_.declarations.map(DeclarationStatement))
          (Some(
               TopDeclarations(
                   inputDecls.get,
                   bodyElements.head.asInstanceOf[DeclarationsSection].statements,
                   bounds.line + 1
               )
           ),
           bodyElements.tail)
        } else {
          (workflow.input.map(inp => InputsBlock(inp.declarations, inp.text)), bodyElements)
        }
      } else {
        (None, bodyElements)
      }
      val bodySection = if (body.nonEmpty) {
        Some(WorkflowElementBody(body))
      } else {
        None
      }
      Vector(
          topSection,
          bodySection,
          workflow.output.map(OutputsBlock),
          workflow.meta.map(
              MetaBlock
          ),
          workflow.parameterMeta.map(ParameterMetaBlock)
      ).flatten
    }
  }

  private case class WorkflowBlock(workflow: Workflow)
      extends BlockStatement(Symbols.Workflow, workflow.text) {

    override def clause: Option[Span] = Some(Literal.fromPrev(workflow.name, keywordLiteral))

    override def body: Option[Statement] = Some(WorkflowSections(workflow))
  }

  private case class CommandBlock(command: CommandSection) extends BoundedStatement(command.text) {
    // The command block is considered "preformatted" in that we don't try to reformat it.
    // However, we do need to try to indent it correclty. We do this by detecting the amount
    // of indent used on the first non-empty line and remove that from every line and replace
    // it by the lineFormatter's current indent level.
    private val commandStartRegexp = "^(.*)[\n\r]+([ \\t]*)(.*)".r
    private val commandEndRegexp = "\\s+$".r
    private val commandSingletonRegexp = "^(.*)[\n\r]*[ \\t]*(.*?)\\s*$".r

    override def formatContents(lineFormatter: LineFormatter): Unit = {
      lineFormatter.appendAll(
          Literal.chainFromStart(Vector(Symbols.Command, Symbols.CommandOpen), command.text)
      )
      if (command.parts.nonEmpty) {
        // The parser swallows anyting after the opening token ('{' or '<<<')
        // as part of the comment block, so we need to parse out any in-line
        // comment and append it separately
        val numParts = command.parts.size
        if (numParts == 1) {
          val (expr, comment) = command.parts.head match {
            case s: ValueString =>
              s.value match {
                case commandSingletonRegexp(comment, body) =>
                  (ValueString(body, s.text), comment.trim)
                case _ => (s, "")
              }
            case other => (other, "")
          }
          if (comment.nonEmpty && comment.startsWith(Symbols.Comment)) {
            lineFormatter.addInlineComment(command.text.line, comment)
          }
          lineFormatter.endLine()

          val bodyFormatter =
            lineFormatter.derive(increaseIndent = true, newSpacing = Spacing.Off)
          bodyFormatter.beginLine()
          bodyFormatter.append(
              buildExpression(
                  expr,
                  placeholderOpen = Symbols.PlaceholderOpenTilde,
                  inStringOrCommand = true
              )
          )
          bodyFormatter.endLine()
        } else {
          val (expr, comment, indent) = command.parts.head match {
            case s: ValueString =>
              s.value match {
                case commandStartRegexp(comment, indent, body) =>
                  (ValueString(body, s.text), comment.trim, indent)
                case _ => (s, "", "")
              }
            case other => (other, "", "")
          }
          if (comment.nonEmpty && comment.startsWith(Symbols.Comment)) {
            lineFormatter.addInlineComment(command.text.line, comment)
          }
          lineFormatter.endLine()

          val bodyFormatter =
            lineFormatter.derive(increaseIndent = true, newSpacing = Spacing.Off)
          bodyFormatter.beginLine()
          bodyFormatter.append(
              buildExpression(
                  expr,
                  placeholderOpen = Symbols.PlaceholderOpenTilde,
                  inStringOrCommand = true
              )
          )

          // Function to replace indenting in command block expressions with the current
          // indent level of the formatter
          val indentRegexp = s"\n${indent}".r
          val replacement = s"\n${bodyFormatter.currentIndent}"
          def replaceIndent(s: String): String = indentRegexp.replaceAllIn(s, replacement)

          if (numParts > 2) {
            command.parts.slice(1, command.parts.size - 1).foreach { expr =>
              bodyFormatter.append(
                  buildExpression(expr,
                                  placeholderOpen = Symbols.PlaceholderOpenTilde,
                                  inStringOrCommand = true,
                                  stringModifier = Some(replaceIndent))
              )
            }
          }
          bodyFormatter.append(
              buildExpression(
                  command.parts.last match {
                    case ValueString(s, text) =>
                      ValueString(commandEndRegexp.replaceFirstIn(s, ""), text)
                    case other => other
                  },
                  placeholderOpen = Symbols.PlaceholderOpenTilde,
                  inStringOrCommand = true,
                  stringModifier = Some(replaceIndent)
              )
          )
          bodyFormatter.endLine()
        }
      }

      lineFormatter.beginLine()
      lineFormatter.append(Literal.fromEnd(Symbols.CommandClose, command.text))
    }
  }

  private case class RuntimeMetadataSection(runtimeKV: Vector[RuntimeKV],
                                            override val bounds: TextSource)
      extends InnerSection(bounds) {
    override val statements: Vector[Statement] = {
      runtimeKV.map(kv => KVStatement(kv.id, kv.expr, kv.text))
    }
  }

  private case class RuntimeBlock(runtime: RuntimeSection)
      extends BlockStatement(Symbols.Runtime, runtime.text) {
    override def body: Option[Statement] =
      Some(RuntimeMetadataSection(runtime.kvs, runtime.text))
  }

  private case class TaskSections(task: Task)
      extends InnerSection(task.text, emtpyLineBetweenStatements = true) {

    override val statements: Vector[Statement] = {
      val otherDecls = task.declarations match {
        case v: Vector[Declaration] if v.nonEmpty => Some(DeclarationsSection(v))
        case _                                    => None
      }
      val (topSection, declSection) =
        if (task.input.isDefined && otherDecls.isDefined) {
          val inputDecls = task.input.map(_.declarations.map(DeclarationStatement))
          (Some(
               TopDeclarations(
                   inputDecls.get,
                   otherDecls.get.statements,
                   line
               )
           ),
           None)
        } else {
          (task.input.map(inp => InputsBlock(inp.declarations, inp.text)), otherDecls)
        }
      Vector(
          topSection,
          declSection,
          Some(CommandBlock(task.command)),
          task.output.map(OutputsBlock),
          task.runtime.map(RuntimeBlock),
          task.meta.map(MetaBlock),
          task.parameterMeta.map(ParameterMetaBlock)
      ).flatten
    }
  }

  private case class TaskBlock(task: Task) extends BlockStatement(Symbols.Task, task.text) {
    override def clause: Option[Span] =
      Some(Literal.fromPrev(task.name, keywordLiteral))

    override def body: Option[Statement] = Some(TaskSections(task))
  }

  private case class DocumentSections(document: Document) extends Statement with BoundedMultiline {
    override def bounds: TextSource = document.text

    override def format(lineFormatter: LineFormatter): Unit = {
      // the version statement must be the first line in the file
      // so we start the section after appending it just in case
      // there were comments at the top of the source file
      val versionStatement = VersionStatement(document.version)
      versionStatement.format(lineFormatter)
      lineFormatter.beginSection(this)

      val imports = document.elements.collect { case imp: ImportDoc => imp }
      if (imports.nonEmpty) {
        lineFormatter.emptyLine()
        ImportsSection(imports).format(lineFormatter)
      }

      document.elements
        .collect {
          case struct: TypeStruct => StructBlock(struct)
        }
        .foreach { struct =>
          lineFormatter.emptyLine()
          struct.format(lineFormatter)
        }

      if (document.workflow.isDefined) {
        lineFormatter.emptyLine()
        WorkflowBlock(document.workflow.get).format(lineFormatter)
      }

      document.elements
        .collect {
          case task: Task => TaskBlock(task)
        }
        .foreach { task =>
          lineFormatter.emptyLine()
          task.format(lineFormatter)
        }

      lineFormatter.endSection(this)
    }
  }

  def formatDocument(document: Document): Vector[String] = {
    val documentSections = DocumentSections(document)
    val lineFormatter = LineFormatter(document.comments)
    documentSections.format(lineFormatter)
    lineFormatter.toVector
  }

  def formatDocuments(url: URL): Map[URL, Vector[String]] = {
    Parsers(opts).getDocumentWalker[Map[URL, Vector[String]]](url, Map.empty).walk {
      (doc, results) =>
<<<<<<< HEAD
        results + (doc.sourceUrl -> formatDocument(doc))
=======
        results + (doc.sourceUrl.get -> formatDocument(doc))
>>>>>>> d9dac1ca
    }
  }
}<|MERGE_RESOLUTION|>--- conflicted
+++ resolved
@@ -1349,11 +1349,7 @@
   def formatDocuments(url: URL): Map[URL, Vector[String]] = {
     Parsers(opts).getDocumentWalker[Map[URL, Vector[String]]](url, Map.empty).walk {
       (doc, results) =>
-<<<<<<< HEAD
-        results + (doc.sourceUrl -> formatDocument(doc))
-=======
         results + (doc.sourceUrl.get -> formatDocument(doc))
->>>>>>> d9dac1ca
     }
   }
 }