package wdlTools.formatter

import java.net.URL

import wdlTools.formatter.Wrapping.Wrapping
import wdlTools.syntax.AbstractSyntax._
import wdlTools.syntax.{Comment, Parsers, TextSource}
import wdlTools.util.{Options, Util, Verbosity}

import scala.collection.mutable
import scala.math.Integral.Implicits._

case class WdlV1Formatter(opts: Options,
                          documents: mutable.Map[URL, Vector[String]] = mutable.Map.empty) {

  case class FormatterDocument(document: Document) {
    private val commentLines: mutable.Map[Int, TextSource] = mutable.HashMap.empty

    def getTextSourceFromChunks(chunks: Vector[Chunk]): TextSource = {
      TextSource.fromSpan(chunks.head.textSource, chunks.last.textSource)
    }

    def getCommentsBetween(start: Int, stop: Int): Vector[Comment] = {
      document.comments.filterKeys(i => i >= start && i <= stop).values.toVector
    }

    def getCommentsBetween(before: TextSource,
                           after: TextSource,
                           startInclusive: Boolean = false,
                           stopInclusive: Boolean = false): Vector[Comment] = {
      val start = before.endLine - (if (startInclusive) 0 else 1)
      val stop = after.line + (if (stopInclusive) 0 else 1)
      getCommentsBetween(start, stop)
    }

    def getCommentsWithin(textSource: TextSource,
                          startInclusive: Boolean = true,
                          stopInclusive: Boolean = false): Vector[Comment] = {
      val start = textSource.line + (if (startInclusive) 0 else 1)
      val stop = textSource.endLine - (if (stopInclusive) 0 else 1)
      getCommentsBetween(start, stop)
    }

    def getCommentAt(line: Int): Option[Comment] = {
      document.comments.get(line)
    }

    abstract class Atom extends Chunk {
      // add this Atom to the index - this is used by the formatter to add in-line comments
      textSource.lineRange.foreach { line =>
        if (!commentLines.contains(line) || commentLines(line).maxCol < textSource.maxCol) {
          commentLines(line) = textSource
        }
      }

      def length: Int

      def format(lineFormatter: LineFormatter): Unit = {
        val space = if (lineFormatter.atLineStart) {
          ""
        } else {
          " "
        }
        if (lineFormatter.lengthRemaining < space.length + this.length) {
          lineFormatter.endLine(wrap = true)
          lineFormatter.appendChunk(this)
        } else {
          lineFormatter.appendChunk(this, " ")
        }
      }
    }

    case class Token(value: String, override val textSource: TextSource) extends Atom {
      override def length: Int = value.length

      override lazy val toString: String = value
    }

    object Token {
      def fromStart(value: String, start: TextSource): Token = {
        Token(value, start.copy(endLine = start.line, endCol = start.col + value.length))
      }

      def fromStop(value: String, stop: TextSource): Token = {
        Token(value, stop.copy(line = stop.endLine, col = stop.endCol - value.length))
      }

      def fromBetween(value: String,
                      before: TextSource,
                      after: TextSource,
                      spacing: Int = 1,
                      preferBefore: Boolean = false): Token = {
        val textSource = if (before.endLine == after.line) {
          val line = before.endLine
          val beforeCol = before.endCol
          val afterCol = after.col
          val diff = afterCol - beforeCol
          val col = if (diff > value.length) {
            // assume the value is half-way between before and after
            val (quot, rem) = (diff - value.length) /% 2
            if (rem > 0 && preferBefore) {
              beforeCol + quot + rem
            } else {
              beforeCol + quot
            }
          } else {
            beforeCol
          }
          TextSource(line, col, line, col + value.length)
        } else if (preferBefore) {
          // assume the value is separated by the previous token by one space
          TextSource(before.endLine,
                     before.endCol + spacing,
                     before.endLine,
                     before.endCol + value.length + spacing)
        } else {
          TextSource(after.line, after.col - spacing, after.col, after.col - value.length - spacing)
        }
        Token(value, textSource)
      }

      def fromPrev(value: String, prev: TextSource, spacing: Int = 0): Token = {
        val textSource = TextSource(
            prev.endLine,
            prev.endCol + spacing,
            prev.endLine,
            prev.endCol + value.length + spacing
        )
        Token(value, textSource)
      }

      def fromNext(value: String, next: TextSource): Token = {
        val textSource = TextSource(
            next.line,
            next.col - value.length,
            next.line,
            next.col
        )
        Token(value, textSource)
      }

      def chain(values: Vector[String], start: TextSource, spacing: Int = 0): Vector[Token] = {
        var prev = start
        values.map { value =>
          val token = Token.fromPrev(value, prev, spacing)
          prev = token.textSource
          token
        }
      }
    }

    case class StringLiteral(value: Any, override val textSource: TextSource) extends Atom {
      override lazy val toString: String = s"${'"'}${value}${'"'}"

      override def length: Int = toString.length
    }

    object StringLiteral {
      def fromStart(value: String, start: TextSource): StringLiteral = {
        StringLiteral(value, start.copy(endLine = start.line, endCol = start.col + value.length))
      }

      def fromPrev(value: String, prev: TextSource, spacing: Int = 1): StringLiteral = {
        val textSource = TextSource(
            prev.endLine,
            prev.endCol + spacing,
            prev.endLine,
            prev.endCol + value.length + spacing
        )
        StringLiteral(value, textSource)
      }
    }

    abstract class AtomSequence(atoms: Vector[Atom]) extends Atom {
      override val textSource: TextSource = getTextSourceFromChunks(atoms)
    }

    /**
      * A sequence of adjacent atoms (with no spacing or wrapping)
      *
      * @param atoms the atoms
      */
    case class Adjacent(atoms: Vector[Atom]) extends AtomSequence(atoms) {
      override lazy val toString: String = {
        atoms.mkString("")
      }

      override lazy val length: Int = {
        atoms.map(_.length).sum
      }
    }

    abstract class Group(prefix: Option[Atom] = None,
                         suffix: Option[Atom] = None,
                         override val wrapAll: Boolean = false)
        extends Atom {
      protected lazy val prefixLength: Int = prefix.map(_.length).getOrElse(0)
      protected lazy val suffixLength: Int = suffix.map(_.length).getOrElse(0)

      override def format(lineFormatter: LineFormatter): Unit = {
        val wrapAndIndent = if (prefix.isEmpty) {
          lineFormatter.endLine(wrap = true, Indenting.IfNotIndented)
          false
        } else if (prefixLength < lineFormatter.lengthRemaining) {
          lineFormatter.appendChunk(prefix.get)
          true
        } else {
          lineFormatter.endLine(wrap = true, Indenting.IfNotIndented)
          val tooLong = length > lineFormatter.lengthRemaining
          lineFormatter.appendChunk(prefix.get)
          wrapAll || tooLong
        }

        if (wrapAndIndent) {
          lineFormatter.endLine()
          wrapBody(lineFormatter.indented())
          lineFormatter.beginLine()
        }

        if (suffix.isDefined) {
          if (suffixLength > lineFormatter.lengthRemaining) {
            lineFormatter.endLine(wrap = true)
          }
          lineFormatter.appendChunk(suffix.get)
        }
      }

      def wrapBody(lineFormatter: LineFormatter): Unit
    }

    abstract class Container(items: Vector[Atom],
                             prefix: Option[Atom] = None,
                             suffix: Option[Atom] = None,
                             wrapping: Wrapping = Wrapping.AsNeeded,
                             override val textSource: TextSource)
        extends Group(prefix = prefix, suffix = suffix, wrapAll = wrapping == Wrapping.Always) {

      def separator: String

      private lazy val itemStr: String = items.mkString(separator)
      private val itemLength: Int = itemStr.length
      private val itemTokens: Vector[Atom] = items.zipWithIndex.map {
        case (item, i) if i < item.length - 1 =>
          val delimiterToken = Token.fromPrev(separator, item.textSource)
          Adjacent(Vector(item, delimiterToken))
        case (item, _) => item
      }

      override lazy val toString: String = {
        val open = prefix.map(_.toString).getOrElse("")
        val close = suffix.map(_.toString).getOrElse("")
        s"${open}${itemStr}${close}"
      }

      override def length: Int = {
        itemLength + prefixLength + suffixLength
      }

      def wrapBody(lineFormatter: LineFormatter): Unit = {
        if (items.nonEmpty) {
          if (wrapAll || (items.length > 1 && itemLength > lineFormatter.lengthRemaining)) {
            lineFormatter.beginLine()
            lineFormatter.appendAll(itemTokens, wrapping = Wrapping.Always)
            lineFormatter.endLine()
          } else {
            lineFormatter.appendAll(itemTokens, wrapping = wrapping)
          }
        }
      }
    }

    case class DelimitedContainer(items: Vector[Atom],
                                  prefix: Option[Atom] = None,
                                  suffix: Option[Atom] = None,
                                  wrapping: Wrapping = Wrapping.AsNeeded,
                                  override val textSource: TextSource)
        extends Container(items, prefix, suffix, wrapping, textSource) {
      override val separator: String = s"${Symbols.ArrayDelimiter} "
    }

    case class SpacedContainer(items: Vector[Atom],
                               prefix: Option[Atom] = None,
                               suffix: Option[Atom] = None,
                               wrapping: Wrapping = Wrapping.Never,
                               override val textSource: TextSource)
        extends Container(items, prefix, suffix, wrapping, textSource) {
      override val separator: String = " "
    }

    case class KeyValue(key: Atom,
                        value: Atom,
                        delimiter: String = Symbols.KeyValueDelimiter,
                        override val textSource: TextSource)
        extends Atom {
      private val delimiterToken: Token = Token.fromPrev(delimiter, key.textSource)

      override lazy val toString: String = {
        s"${key}${delimiter} ${value}"
      }

      override def length: Int = {
        key.length + value.length + delimiter.length + 1
      }

      override def format(lineFormatter: LineFormatter): Unit = {
        lineFormatter.appendAll(Vector(Adjacent(Vector(key, delimiterToken)), value))
      }
    }

    object DataType {
      def buildDataType(name: String,
                        inner1: Option[Atom] = None,
                        inner2: Option[Atom] = None,
                        quantifier: Option[String] = None,
                        textSource: TextSource): Atom = {
        val nameToken: Token = Token.fromStart(name, textSource)
        val quantifierToken: Option[Token] = quantifier.map(sym => Token.fromStop(sym, textSource))
        if (inner1.isDefined) {
          // making the assumption that the open token comes directly after the name
          val openToken = Token.fromPrev(Symbols.TypeParamOpen, nameToken.textSource)
          // making the assumption that the close token comes directly before the quantifier (if any)
          val closeToken = Token.fromStop(Symbols.TypeParamClose,
                                          quantifierToken.map(_.textSource).getOrElse(textSource))
          DelimitedContainer(
              Vector(inner1, inner2).flatten,
              prefix = Some(Adjacent(Vector(nameToken, openToken))),
              suffix = Some(Adjacent(Vector(Some(closeToken), quantifierToken).flatten)),
              textSource = textSource
          )
        } else if (quantifier.isDefined) {
          Adjacent(Vector(nameToken, quantifierToken.get))
        } else {
          nameToken
        }
      }

      private def isPrimitiveType(wdlType: Type): Boolean = {
        wdlType match {
          case _: TypeString  => true
          case _: TypeBoolean => true
          case _: TypeInt     => true
          case _: TypeFloat   => true
          case _: TypeFile    => true
          case _              => false
        }
      }

      def fromWdlType(wdlType: Type, quantifier: Option[Token] = None): Atom = {
        wdlType match {
          case TypeOptional(inner, text) =>
            fromWdlType(inner, quantifier = Some(Token.fromStop(Symbols.Optional, text)))
          case TypeArray(inner, nonEmpty, text) =>
            val quant = if (nonEmpty) {
              Some(Symbols.NonEmpty)
            } else {
              None
            }
            buildDataType(Symbols.ArrayType,
                          Some(fromWdlType(inner)),
                          quantifier = quant,
                          textSource = text)
          case TypeMap(keyType, valueType, text) if isPrimitiveType(keyType) =>
            buildDataType(Symbols.MapType,
                          Some(fromWdlType(keyType)),
                          Some(fromWdlType(valueType)),
                          textSource = text)
          case TypePair(left, right, text) =>
            buildDataType(Symbols.PairType,
                          Some(fromWdlType(left)),
                          Some(fromWdlType(right)),
                          textSource = text)
          case TypeStruct(name, _, text) => Token(name, text)
          case TypeObject(text)          => Token(Symbols.ObjectType, text)
          case TypeString(text)          => Token(Symbols.StringType, text)
          case TypeBoolean(text)         => Token(Symbols.BooleanType, text)
          case TypeInt(text)             => Token(Symbols.IntType, text)
          case TypeFloat(text)           => Token(Symbols.FloatType, text)
          case other                     => throw new Exception(s"Unrecognized type $other")
        }
      }
    }

    case class Unirary(oper: String, value: Atom, override val textSource: TextSource)
        extends Atom {
      override lazy val toString: String = s"${oper}${value}"

      override def length: Int = oper.length + value.length
    }

    case class Operation(oper: String,
                         lhs: Atom,
                         rhs: Atom,
                         grouped: Boolean = false,
                         override val textSource: TextSource)
        extends Group(prefix = if (grouped) {
          Some(Token.fromStart(Symbols.GroupOpen, textSource))
        } else {
          None
        }, suffix = if (grouped) {
          Some(Token.fromStop(Symbols.GroupClose, textSource))
        } else {
          None
        }, wrapAll = false) {

      private val operToken = Token.fromBetween(oper, lhs.textSource, rhs.textSource)

      override lazy val toString: String = {
        val str = s"${lhs} ${oper} ${rhs}"
        if (grouped) {
          s"${Symbols.GroupOpen}${str}${Symbols.GroupClose}"
        } else {
          str
        }
      }

      override def length: Int = {
        val parenLength = if (grouped) {
          2
        } else {
          0
        }
        lhs.length + oper.length + rhs.length + 2 + parenLength
      }

      def wrapBody(lineFormatter: LineFormatter): Unit = {
        lineFormatter.appendAll(Vector(lhs, operToken, rhs), Wrapping.AsNeeded)
      }
    }

    case class Placeholder(value: Atom,
                           open: String = Symbols.PlaceholderOpenDollar,
                           close: String = Symbols.PlaceholderClose,
                           options: Option[Vector[Atom]] = None,
                           textSource: TextSource)
        extends Group(prefix = Some(Token.fromStart(open, textSource)),
                      suffix = Some(Token.fromStop(close, textSource)),
                      wrapAll = false) {

      override lazy val toString: String = {
        val optionsStr = options
          .map(_.map { opt =>
            s"${opt} "
          }.mkString)
          .getOrElse("")
        s"${open}${optionsStr}${value}${close}"
      }

      override def length: Int = {
        value.length + open.length + close.length + options
          .map(_.map(_.length + 1).sum)
          .getOrElse(0)
      }

      override def wrapBody(lineFormatter: LineFormatter): Unit = {
        if (options.isDefined) {
          lineFormatter.appendAll(options.get)
        }
        lineFormatter.appendChunk(value)
      }
    }

    def buildExpression(
        expr: Expr,
        placeholderOpen: String = Symbols.PlaceholderOpenDollar,
        inString: Boolean = false,
        inPlaceholder: Boolean = false,
        inOperation: Boolean = false
    ): Atom = {

      /**
        * Creates a Token or a StringLiteral, depending on whether we're already inside a string literal
        *
        * @param value the value to wrap
        * @return an Atom
        */
      def stringOrToken(value: String, textSource: TextSource): Atom = {
        if (inString && !inPlaceholder) {
          Token(value, textSource)
        } else {
          StringLiteral(value, textSource)
        }
      }

      /**
        * Builds an expression that occurs nested within another expression. By default, passes all the current
        * parameter values to the nested call.
        *
        * @param nestedExpression the nested Expr
        * @param placeholderOpen  override the current value of `placeholderOpen`
        * @param inString         override the current value of `inString`
        * @param inPlaceholder    override the current value of `inPlaceholder`
        * @param inOperation      override the current value of `inOperation`
        * @return an Atom
        */
      def nested(nestedExpression: Expr,
                 placeholderOpen: String = placeholderOpen,
                 inString: Boolean = inString,
                 inPlaceholder: Boolean = inPlaceholder,
                 inOperation: Boolean = inOperation): Atom = {
        buildExpression(nestedExpression,
                        placeholderOpen = placeholderOpen,
                        inString = inString,
                        inPlaceholder = inPlaceholder,
                        inOperation = inOperation)
      }

      def unirary(oper: String, value: Expr, textSource: TextSource): Atom = {
        Unirary(oper, nested(value, inOperation = true), textSource)
      }

      def operation(oper: String, lhs: Expr, rhs: Expr, textSource: TextSource): Atom = {
        Operation(oper,
                  nested(lhs, inPlaceholder = inString, inOperation = true),
                  nested(rhs, inPlaceholder = inString, inOperation = true),
                  grouped = inOperation,
                  textSource)
      }

      def option(name: String, value: Expr): Atom = {
        val eqToken = Token.fromNext(Symbols.Assignment, value.text)
        val nameToken = Token.fromNext(name, eqToken.textSource)
        Adjacent(Vector(nameToken, eqToken, nested(value, inPlaceholder = true)))
      }

      expr match {
        // literal values
        case ValueNull(text)           => Token(Symbols.Null, text)
        case ValueString(value, text)  => stringOrToken(value, text)
        case ValueFile(value, text)    => stringOrToken(value, text)
        case ValueBoolean(value, text) => Token(value.toString, text)
        case ValueInt(value, text)     => Token(value.toString, text)
        case ValueFloat(value, text)   => Token(value.toString, text)
        case ExprPair(left, right, text) if !(inString || inPlaceholder) =>
          DelimitedContainer(
              Vector(nested(left), nested(right)),
              prefix = Some(Token.fromStart(Symbols.GroupOpen, text)),
              suffix = Some(Token.fromStop(Symbols.GroupClose, text)),
              textSource = text
          )
        case ExprArray(value, text) =>
          DelimitedContainer(
              value.map(nested(_)),
              prefix = Some(Token.fromStart(Symbols.ArrayLiteralOpen, text)),
              suffix = Some(Token.fromStop(Symbols.ArrayLiteralClose, text)),
              textSource = text
          )
        case ExprMap(value, text) =>
          DelimitedContainer(
              value.map {
                case ExprMapItem(k, v, itemText) =>
                  KeyValue(nested(k), nested(v), textSource = itemText)
              },
              prefix = Some(Token.fromStart(Symbols.MapOpen, text)),
              suffix = Some(Token.fromStop(Symbols.MapClose, text)),
              wrapping = Wrapping.Always,
              textSource = text
          )
        case ExprObject(value, text) =>
          DelimitedContainer(
              value.map {
                case ExprObjectMember(k, v, memberText) =>
                  KeyValue(Token.fromStart(k, memberText), nested(v), textSource = memberText)
              },
              prefix = Some(Token.fromStart(Symbols.ObjectOpen, text)),
              suffix = Some(Token.fromStop(Symbols.ObjectClose, text)),
              wrapping = Wrapping.Always,
              textSource = text
          )
        // placeholders
        case ExprPlaceholderEqual(t, f, value, text) =>
          Placeholder(nested(value, inPlaceholder = true),
                      placeholderOpen,
                      options = Some(
                          Vector(
                              option(Symbols.TrueOption, t),
                              option(Symbols.FalseOption, f)
                          )
                      ),
                      textSource = text)
        case ExprPlaceholderDefault(default, value, text) =>
          Placeholder(nested(value, inPlaceholder = true),
                      placeholderOpen,
                      options = Some(Vector(option(Symbols.DefaultOption, default))),
                      textSource = text)
        case ExprPlaceholderSep(sep, value, text) =>
          Placeholder(nested(value, inPlaceholder = true),
                      placeholderOpen,
                      options = Some(Vector(option(Symbols.SepOption, sep))),
                      textSource = text)
        case ExprCompoundString(value, text) if !inPlaceholder =>
          val atom = Adjacent(value.map(nested(_, inString = true)))
          if (inString) {
            atom
          } else {
            StringLiteral(atom, text)
          }
        // other expressions need to be wrapped in a placeholder if they
        // appear in a string or command block
        case other =>
          val atom = other match {
            case ExprUniraryPlus(value, text)  => unirary(Symbols.UnaryPlus, value, text)
            case ExprUniraryMinus(value, text) => unirary(Symbols.UnaryMinus, value, text)
            case ExprNegate(value, text)       => unirary(Symbols.LogicalNot, value, text)
            case ExprLor(a, b, text)           => operation(Symbols.LogicalOr, a, b, text)
            case ExprLand(a, b, text)          => operation(Symbols.LogicalAnd, a, b, text)
            case ExprEqeq(a, b, text)          => operation(Symbols.Equality, a, b, text)
            case ExprLt(a, b, text)            => operation(Symbols.LessThan, a, b, text)
            case ExprLte(a, b, text)           => operation(Symbols.LessThanOrEqual, a, b, text)
            case ExprGt(a, b, text)            => operation(Symbols.GreaterThan, a, b, text)
            case ExprGte(a, b, text)           => operation(Symbols.GreaterThanOrEqual, a, b, text)
            case ExprNeq(a, b, text)           => operation(Symbols.Inequality, a, b, text)
            case ExprAdd(a, b, text)           => operation(Symbols.Addition, a, b, text)
            case ExprSub(a, b, text)           => operation(Symbols.Subtraction, a, b, text)
            case ExprMul(a, b, text)           => operation(Symbols.Multiplication, a, b, text)
            case ExprDivide(a, b, text)        => operation(Symbols.Division, a, b, text)
            case ExprMod(a, b, text)           => operation(Symbols.Remainder, a, b, text)
            case ExprIdentifier(id, text)      => Token(id, text)
            case ExprAt(array, index, text) =>
              DelimitedContainer(
                  Vector(nested(index, inPlaceholder = inString)),
                  prefix = Some(
                      Adjacent(
                          Vector(nested(array, inPlaceholder = inString),
                                 Token.fromPrev(Symbols.IndexOpen, array.text))
                      )
                  ),
                  suffix = Some(Token.fromStop(Symbols.IndexClose, text)),
                  textSource = text
              )
            case ExprIfThenElse(cond, tBranch, fBranch, text) =>
              SpacedContainer(
                  Vector(
                      Token.fromStart(Symbols.If, text),
                      nested(cond, inOperation = true, inPlaceholder = inString),
                      Token.fromBetween(Symbols.Then, cond.text, tBranch.text),
                      nested(tBranch, inOperation = true, inPlaceholder = inString),
                      Token.fromBetween(Symbols.Else, tBranch.text, fBranch.text),
                      nested(fBranch, inOperation = true, inPlaceholder = inString)
                  ),
                  wrapping = Wrapping.AsNeeded,
                  textSource = text
              )
            case ExprApply(funcName, elements, text) =>
              DelimitedContainer(
                  elements.map(nested(_, inPlaceholder = inString)),
                  prefix =
                    Some(Adjacent(Token.chain(Vector(funcName, Symbols.FunctionCallOpen), text))),
                  suffix = Some(Token.fromStop(Symbols.FunctionCallClose, text)),
                  textSource = text
              )
            case ExprGetName(e, id, text) =>
              val idToken = Token.fromStop(id, text)
              Adjacent(
                  Vector(
                      nested(e, inPlaceholder = inString),
                      Token.fromBetween(Symbols.Access, e.text, idToken.textSource, spacing = 0),
                      idToken
                  )
              )
            case other => throw new Exception(s"Unrecognized expression $other")
          }
          if (inString && !inPlaceholder) {
            Placeholder(atom, placeholderOpen, textSource = other.text)
          } else {
            atom
          }
      }
    }

    /**
      * Marker base class for Statements.
      */
<<<<<<< HEAD
    abstract class Statement extends Chunk {
      override def format(lineFormatter: LineFormatter): Unit = {
        lineFormatter.beginLine()
        formatChunks(lineFormatter)
        lineFormatter.endLine()
      }

      def formatChunks(lineFormatter: LineFormatter): Unit
    }

    abstract class StatementGroup extends Statement {
      def statements: Vector[Statement]

      override def formatChunks(lineFormatter: LineFormatter): Unit = {
        statements.foreach { stmt =>
          stmt.format(lineFormatter)
=======
    def nested(nestedExpression: Expr,
               placeholderOpen: Token = placeholderOpen,
               inString: Boolean = inString,
               inPlaceholder: Boolean = inPlaceholder,
               inOperation: Boolean = inOperation): Atom = {
      buildExpression(nestedExpression,
                      placeholderOpen = placeholderOpen,
                      inString = inString,
                      inPlaceholder = inPlaceholder,
                      inOperation = inOperation)
    }

    def unirary(oper: Token, value: Expr): Atom = {
      Unirary(oper, nested(value, inOperation = true))
    }

    def operation(oper: Token, lhs: Expr, rhs: Expr): Atom = {
      Operation(oper,
                nested(lhs, inPlaceholder = inString, inOperation = true),
                nested(rhs, inPlaceholder = inString, inOperation = true),
                grouped = inOperation)
    }

    def option(name: Token, value: Expr): Atom = {
      Adjacent(Vector(name, Token.Assignment, nested(value, inPlaceholder = true)))
    }

    expr match {
      // literal values
      case ValueNull(_)           => Token.Null
      case ValueString(value, _)  => stringOrToken(value)
      case ValueFile(value, _)    => stringOrToken(value)
      case ValueBoolean(value, _) => Token(value.toString)
      case ValueInt(value, _)     => Token(value.toString)
      case ValueFloat(value, _)   => Token(value.toString)
      case ExprPair(left, right, _) if !(inString || inPlaceholder) =>
        Container(
            Vector(nested(left), nested(right)),
            prefix = Some(Token.GroupOpen),
            suffix = Some(Token.GroupClose)
        )
      case ExprArray(value, _) =>
        Container(
            value.map(nested(_)),
            prefix = Some(Token.ArrayLiteralOpen),
            suffix = Some(Token.ArrayLiteralClose)
        )
      case ExprMap(value, _) =>
        Container(
            value.map {
              case ExprMapItem(k, v, _) => KeyValue(nested(k), nested(v))
            },
            prefix = Some(Token.MapOpen),
            suffix = Some(Token.MapClose),
            wrapAll = true
        )
      case ExprObject(value, _) =>
        Container(
            value.map {
              case ExprObjectMember(k, v, _) => KeyValue(Token(k), nested(v))
            },
            prefix = Some(Token.MapOpen),
            suffix = Some(Token.MapClose),
            wrapAll = true
        )
      // placeholders
      case ExprPlaceholderEqual(t, f, value, _) =>
        Placeholder(nested(value, inPlaceholder = true),
                    placeholderOpen,
                    options = Some(
                        Vector(
                            option(Token.TrueOption, t),
                            option(Token.FalseOption, f)
                        )
                    ))
      case ExprPlaceholderDefault(default, value, _) =>
        Placeholder(nested(value, inPlaceholder = true),
                    placeholderOpen,
                    options = Some(Vector(option(Token.DefaultOption, default))))
      case ExprPlaceholderSep(sep, value, _) =>
        Placeholder(nested(value, inPlaceholder = true),
                    placeholderOpen,
                    options = Some(Vector(option(Token.SepOption, sep))))
      case ExprCompoundString(value, _) if !inPlaceholder =>
        val atom = Adjacent(value.map(nested(_, inString = true)))
        if (inString) {
          atom
        } else {
          StringLiteral(atom)
>>>>>>> d23e1a82
        }
      }

      override val textSource: TextSource = getTextSourceFromChunks(statements)
    }

    abstract class SectionsStatement extends Statement {
      def sections: Vector[Statement]

      def topCommentsAllowed: Boolean = true

      override def formatChunks(lineFormatter: LineFormatter): Unit = {
        val comments: Vector[Comment] = getCommentsWithin(textSource)

        if (comments.nonEmpty) {
          if (sections.nonEmpty) {
            val sortedSources = sections.map(_.textSource).sortWith(_ < _)
            val top = textSource.copy(endLine = sortedSources.head.line)
            val bottom = textSource.copy(line = sortedSources.last.endLine)

            // Mapping of section TextSource to (before?, emptyLineBetween?, comments)
            val sectionToComment: Map[TextSource, (Boolean, Boolean, Vector[Comment])] =
              if (comments.nonEmpty) {
                // A line comment sticks with the closest statement (before or after) and defaults
                // to the next statement if it is equidistant to both. To do this, we first need to
                // sort the sections by their original order.
                (Vector(top) ++ sortedSources ++ Vector(bottom))
                  .sliding(2)
                  .flatMap {
                    case Vector(l, r) =>
                      val comments = getCommentsBetween(l, r)
                      if (comments.nonEmpty) {
                        val beforeDist = comments.head.text.line - l.endLine + 1
                        val afterDist = r.line - comments.last.text.endLine
                        if (!topCommentsAllowed && l == top) {
                          Some(r -> (true, true, comments))
                        } else if (afterDist <= beforeDist) {
                          Some(r -> (true, afterDist > 1, comments))
                        } else {
                          Some(l -> (false, beforeDist > 1, comments))
                        }
                      } else {
                        None
                      }
                    case _ => None
                  }
                  .toMap
              } else {
                Map.empty
              }

            def addSection(section: Statement): Unit = {
              if (sectionToComment.contains(section.textSource)) {
                val (isBefore, emptyLine, sectionComments) = sectionToComment(section.textSource)
                if (isBefore) {
                  lineFormatter.appendLineComments(sectionComments)
                  if (emptyLine) {
                    lineFormatter.emptyLine()
                  }
                  section.format(lineFormatter)
                } else {
                  section.format(lineFormatter)
                  if (emptyLine) {
                    lineFormatter.emptyLine()
                  }
                  lineFormatter.appendLineComments(sectionComments)
                }
              } else {
                section.format(lineFormatter)
              }
            }

            if (sectionToComment.contains(top)) {
              lineFormatter.appendLineComments(sectionToComment(top)._3)
              lineFormatter.emptyLine()
            }

            addSection(sections.head)
            sections.tail.foreach { section =>
              lineFormatter.emptyLine()
              addSection(section)
            }

            if (sectionToComment.contains(bottom)) {
              lineFormatter.emptyLine()
              lineFormatter.appendLineComments(sectionToComment(bottom)._3)
            }
          } else {
            lineFormatter.appendLineComments(comments)
          }
        } else if (sections.nonEmpty) {
          sections.head.format(lineFormatter)
          sections.tail.foreach { section =>
            lineFormatter.emptyLine()
            section.format(lineFormatter)
          }
        }
      }

      override val textSource: TextSource = {
        if (sections.nonEmpty) {
          val sortedSources = sections.map(_.textSource).sortWith(_ < _)
          TextSource.fromSpan(sortedSources.head, sortedSources.last)
        } else {
          TextSource.empty
        }
      }
    }

    class Sections extends SectionsStatement {
      val statements: mutable.Buffer[Statement] = mutable.ArrayBuffer.empty

      lazy override val sections: Vector[Statement] = statements.toVector
    }

    case class VersionStatement(version: Version) extends Statement {
      override def textSource: TextSource = version.text

      private val keywordToken = Token.fromStart(Symbols.Version, version.text)
      private val versionToken = Token.fromStop(version.value.name, version.text)

      override def formatChunks(lineFormatter: LineFormatter): Unit = {
        lineFormatter.appendAll(Vector(keywordToken, versionToken), Wrapping.Never)
      }
    }

    case class ImportStatement(importDoc: ImportDoc) extends Statement {
      override def textSource: TextSource = importDoc.text

      private val keywordToken = Token.fromStart(Symbols.Import, importDoc.text)
      // assuming URL comes directly after keyword
      private val urlLiteral = StringLiteral.fromPrev(importDoc.addr.value, keywordToken.textSource)
      // assuming namespace comes directly after url
      private val nameTokens = importDoc.name.map { name =>
        Token.chain(Vector(Symbols.As, name.value), urlLiteral.textSource, spacing = 1)
      }
<<<<<<< HEAD
      private val aliasTokens = importDoc.aliases.map { alias =>
        Token.chain(Vector(Symbols.Alias, alias.id1, Symbols.As, alias.id2),
                    alias.text,
                    spacing = 1)
=======
      lineFormatter.beginLine()
      lineFormatter.appendAll(Vector(Token.Import, StringLiteral(importDoc.addr.toString)),
                              Wrapping.Never)
      if (importDoc.name.isDefined) {
        lineFormatter.appendAll(Vector(Token.As, Token(importDoc.name.get.value)),
                                Wrapping.AsNeeded)
>>>>>>> d23e1a82
      }

      override def formatChunks(lineFormatter: LineFormatter): Unit = {
        lineFormatter.appendAll(Vector(keywordToken, urlLiteral), Wrapping.Never)
        if (nameTokens.isDefined) {
          lineFormatter.appendAll(nameTokens.get, Wrapping.AsNeeded)
        }
        aliasTokens.foreach { alias =>
          lineFormatter.appendAll(alias, Wrapping.Always)
        }
      }
    }

    case class ImportsSection(imports: Vector[ImportDoc]) extends StatementGroup {
      override val statements: Vector[Statement] = {
        imports.map(ImportStatement)
      }
    }

    abstract class DeclarationBase(name: String,
                                   wdlType: Type,
                                   expr: Option[Expr] = None,
                                   override val textSource: TextSource)
        extends Statement {

      private val typeAtom = DataType.fromWdlType(wdlType)
      // assuming name follows direclty after type
      private val nameToken = Token.fromPrev(name, typeAtom.textSource, spacing = 1)
      private val lhs = Vector(typeAtom, nameToken)
      private val rhs = expr.map { e =>
        val eqToken = Token.fromPrev(Symbols.Assignment, nameToken.textSource, spacing = 1)
        val exprAtom = buildExpression(e)
        Vector(eqToken, exprAtom)
      }

      override def formatChunks(lineFormatter: LineFormatter): Unit = {
        lineFormatter.appendAll(lhs)
        if (rhs.isDefined) {
          lineFormatter.appendAll(rhs.get)
        }
      }
    }

    case class DeclarationStatement(decl: Declaration)
        extends DeclarationBase(decl.name, decl.wdlType, decl.expr, decl.text)

    case class StructMemberStatement(member: StructMember)
        extends DeclarationBase(member.name, member.dataType, textSource = member.text)

    case class MembersSection(members: Vector[StructMember]) extends StatementGroup {
      override val statements: Vector[Statement] = {
        members.map(StructMemberStatement)
      }
    }

    case class DeclarationsSection(declarations: Vector[Declaration]) extends StatementGroup {
      override val statements: Vector[Statement] = {
        declarations.map(DeclarationStatement)
      }
    }

    case class KVStatement(id: String, expr: Expr, override val textSource: TextSource)
        extends Statement {
      private val idToken = Token.fromStart(id, textSource)
      private val delimToken = Token.fromPrev(Symbols.KeyValueDelimiter, idToken.textSource)
      private val lhs = Vector(idToken, delimToken)
      private val rhs = buildExpression(expr)

      override def formatChunks(lineFormatter: LineFormatter): Unit = {
        lineFormatter.appendAll(Vector(Adjacent(lhs), rhs))
      }
    }

    case class MetadataSection(metaKV: Vector[MetaKV]) extends StatementGroup {
      override val statements: Vector[Statement] = {
        metaKV.map(kv => KVStatement(kv.id, kv.expr, kv.text))
      }
    }

    sealed abstract class BlockStatement(keyword: String, override val textSource: TextSource)
        extends Statement {

      def clause: Option[Chunk] = None

      def body: Option[Chunk] = None

      protected val keywordToken: Token = Token.fromStart(keyword, textSource)
      private val clauseChunk: Option[Chunk] = clause
      // assume the open brace is on the same line as the keyword/clause
      private val openToken =
        Token.fromPrev(Symbols.BlockOpen,
                       clauseChunk.getOrElse(keywordToken).textSource,
                       spacing = 1)
      private val bodyChunk: Option[Chunk] = body
      private val closeToken = Token.fromStop(Symbols.BlockClose, textSource)

      override def formatChunks(lineFormatter: LineFormatter): Unit = {
        lineFormatter.appendAll(Vector(Some(keywordToken), clauseChunk, Some(openToken)).flatten)
        if (body.isDefined) {
          lineFormatter.endLine()
          bodyChunk.get.format(lineFormatter.indented())
          lineFormatter.beginLine()
        }
        lineFormatter.appendChunk(closeToken)
      }
    }

    case class StructBlock(struct: TypeStruct) extends BlockStatement(Symbols.Struct, struct.text) {
      override val clause: Option[Atom] = Some(
          Token.fromPrev(struct.name, keywordToken.textSource, spacing = 1)
      )

      override val body: Option[Chunk] = Some(MembersSection(struct.members))
    }

    case class InputsBlock(inputs: InputSection)
        extends BlockStatement(Symbols.Input, inputs.text) {
      override val body: Option[Chunk] = Some(DeclarationsSection(inputs.declarations))
    }

    case class OutputsBlock(outputs: OutputSection)
        extends BlockStatement(Symbols.Output, outputs.text) {
      override val body: Option[Chunk] = Some(DeclarationsSection(outputs.declarations))
    }

    case class MetaBlock(meta: MetaSection) extends BlockStatement(Symbols.Meta, meta.text) {
      override val body: Option[Chunk] = Some(MetadataSection(meta.kvs))
    }

    case class ParameterMetaBlock(parameterMeta: ParameterMetaSection)
        extends BlockStatement(Symbols.ParameterMeta, parameterMeta.text) {
      override val body: Option[Chunk] = Some(MetadataSection(parameterMeta.kvs))
    }

    case class WorkflowElementBody(elements: Vector[WorkflowElement]) extends SectionsStatement {
      override val sections: Vector[Statement] = {
        val statements: mutable.Buffer[Statement] = mutable.ArrayBuffer.empty
        val declarations: mutable.Buffer[Declaration] = mutable.ArrayBuffer.empty

        elements.foreach {
          case declaration: Declaration => declarations.append(declaration)
          case other =>
            if (declarations.nonEmpty) {
              statements.append(DeclarationsSection(declarations.toVector))
              declarations.clear()
            }
            statements.append(other match {
              case call: Call               => CallBlock(call)
              case scatter: Scatter         => ScatterBlock(scatter)
              case conditional: Conditional => ConditionalBlock(conditional)
              case other                    => throw new Exception(s"Unexpected workflow body element $other")
            })
        }

        if (declarations.nonEmpty) {
          statements.append(DeclarationsSection(declarations.toVector))
        }

        statements.toVector
      }
    }

    case class CallInputsStatement(inputs: CallInputs) extends Statement {
      private val inputChunks =
        Token.chain(Vector(Symbols.Input, Symbols.KeyValueDelimiter), inputs.text)
      private val argChunks = inputs.value.map { inp =>
        val nameToken = Token.fromStart(inp.name, inp.text)
        SpacedContainer(
            Vector(nameToken,
                   Token.fromBetween(Symbols.Assignment, nameToken.textSource, inp.expr.text),
                   buildExpression(inp.expr)),
            textSource = inp.text
        )
      }

      override def formatChunks(lineFormatter: LineFormatter): Unit = {
        lineFormatter.appendAll(
            Vector(Adjacent(inputChunks),
                   DelimitedContainer(argChunks, textSource = getTextSourceFromChunks(argChunks)))
        )
      }

      override def textSource: TextSource = inputs.text
    }

    case class CallBlock(call: Call) extends BlockStatement(Symbols.Call, call.text) {
      override val clause: Option[Atom] = Some(
          if (call.alias.isDefined) {
            val alias = call.alias.get
            // assuming all parts of the clause are adjacent
            val tokens = Token.chain(Vector(call.name, Symbols.As, alias.name),
                                     keywordToken.textSource,
                                     spacing = 1)
            SpacedContainer(tokens, textSource = getTextSourceFromChunks(tokens))
          } else {
            Token.fromPrev(call.name, keywordToken.textSource, spacing = 1)
          }
      )

      override val body: Option[Chunk] = if (call.inputs.isDefined) {
        Some(CallInputsStatement(call.inputs.get))
      } else {
        None
      }
    }

    case class ScatterBlock(scatter: Scatter)
        extends BlockStatement(Symbols.Scatter, scatter.text) {

      override val clause: Option[Atom] = {
        // assuming all parts of the clause are adjacent
        val openToken = Token.fromPrev(Symbols.GroupOpen, keywordToken.textSource, spacing = 1)
        val idToken = Token.fromPrev(scatter.identifier, openToken.textSource)
        val inToken = Token.fromPrev(Symbols.In, idToken.textSource, spacing = 1)
        val exprAtom = buildExpression(scatter.expr)
        val closeToken = Token.fromPrev(Symbols.GroupClose, exprAtom.textSource)
        Some(
            SpacedContainer(
                Vector(idToken, inToken, exprAtom),
                prefix = Some(openToken),
                suffix = Some(closeToken),
                textSource = TextSource.fromSpan(openToken.textSource, closeToken.textSource)
            )
        )
      }

      override val body: Option[Chunk] = Some(WorkflowElementBody(scatter.body))
    }

    case class ConditionalBlock(conditional: Conditional)
        extends BlockStatement(Symbols.If, conditional.text) {
      override val clause: Option[Atom] = {
        val exprAtom = buildExpression(conditional.expr)
        val openToken = Token.fromNext(Symbols.GroupOpen, exprAtom.textSource)
        val closeToken = Token.fromPrev(Symbols.GroupClose, exprAtom.textSource)
        Some(
            SpacedContainer(
                Vector(exprAtom),
                prefix = Some(openToken),
                suffix = Some(closeToken),
                textSource = TextSource.fromSpan(openToken.textSource, closeToken.textSource)
            )
        )
      }

      override val body: Option[Chunk] = Some(WorkflowElementBody(conditional.body))
    }

    case class WorkflowSections(workflow: Workflow) extends Sections {
      if (workflow.input.isDefined) {
        statements.append(InputsBlock(workflow.input.get))
      }

      statements.append(WorkflowElementBody(workflow.body))

      if (workflow.output.isDefined) {
        statements.append(OutputsBlock(workflow.output.get))
      }

      if (workflow.meta.isDefined) {
        statements.append(MetaBlock(workflow.meta.get))
      }

      if (workflow.parameterMeta.isDefined) {
        statements.append(ParameterMetaBlock(workflow.parameterMeta.get))
      }
    }

    case class WorkflowBlock(workflow: Workflow)
        extends BlockStatement(Symbols.Workflow, workflow.text) {

      override val clause: Option[Atom] =
        Some(Token.fromPrev(workflow.name, keywordToken.textSource, spacing = 1))

      override val body: Option[Chunk] = Some(WorkflowSections(workflow))
    }

    case class CommandBlock(command: CommandSection) extends Statement {
      private val commandStartRegexp = "^(.*)[\n\r]+(.*)".r
      private val commandEndRegexp = "\\s+$".r
      private val commandSingletonRegexp = "^(.*)[\n\r]*(.*?)\\s*$".r

      override def formatChunks(lineFormatter: LineFormatter): Unit = {
        lineFormatter.appendAll(
            Token.chain(Vector(Symbols.Command, Symbols.CommandOpen), command.text, spacing = 1)
        )
        if (command.parts.nonEmpty) {
          // The parser swallows anyting after the opening token ('{' or '<<<')
          // as part of the comment block, so we need to parse out any in-line
          // comment and append it separately
          val numParts = command.parts.size
          if (numParts == 1) {
            val (expr, comment) = command.parts.head match {
              case s: ValueString =>
                s.value match {
                  case commandSingletonRegexp(comment, body) =>
                    (ValueString(body, s.text), comment.trim)
                  case _ => (s, "")
                }
              case other => (other, "")
            }
            if (comment.nonEmpty && comment.startsWith(Symbols.Comment)) {
              lineFormatter.appendInlineComment(comment)
            }
            lineFormatter.endLine()
            val bodyFormatter = lineFormatter.preformatted()
            bodyFormatter.beginLine()
            bodyFormatter.appendChunk(
                buildExpression(
                    expr,
                    placeholderOpen = Symbols.PlaceholderOpenTilde,
                    inString = true
                )
            )
            bodyFormatter.endLine()
          } else {
            val (expr, comment) = command.parts.head match {
              case s: ValueString =>
                s.value match {
                  case commandStartRegexp(comment, body) =>
                    (ValueString(body, s.text), comment.trim)
                  case _ => (s, "")
                }
              case other => (other, "")
            }
            if (comment.nonEmpty && comment.startsWith(Symbols.Comment)) {
              lineFormatter.appendInlineComment(comment)
            }
            lineFormatter.endLine()
            val bodyFormatter = lineFormatter.preformatted()
            bodyFormatter.beginLine()
            bodyFormatter.appendChunk(
                buildExpression(
                    expr,
                    placeholderOpen = Symbols.PlaceholderOpenTilde,
                    inString = true
                )
            )
            if (numParts > 2) {
              command.parts.slice(1, command.parts.size - 1).foreach { chunk =>
                bodyFormatter.appendChunk(
                    buildExpression(chunk,
                                    placeholderOpen = Symbols.PlaceholderOpenTilde,
                                    inString = true)
                )
              }
            }
            bodyFormatter.appendChunk(
                buildExpression(
                    command.parts.last match {
                      case ValueString(s, text) =>
                        ValueString(commandEndRegexp.replaceFirstIn(s, ""), text)
                      case other => other
                    },
                    placeholderOpen = Symbols.PlaceholderOpenTilde,
                    inString = true
                )
            )
            bodyFormatter.endLine()
          }
        }

        lineFormatter.beginLine()
        lineFormatter.appendChunk(Token.fromStop(Symbols.CommandClose, command.text))
      }

      override def textSource: TextSource = command.text
    }

    case class RuntimeMetadataSection(runtimeKV: Vector[RuntimeKV]) extends StatementGroup {
      override val statements: Vector[Statement] = {
        runtimeKV.map(kv => KVStatement(kv.id, kv.expr, kv.text))
      }
    }

    case class RuntimeBlock(runtime: RuntimeSection)
        extends BlockStatement(Symbols.Runtime, runtime.text) {
      override val body: Option[Chunk] = Some(RuntimeMetadataSection(runtime.kvs))
    }

    case class TaskSections(task: Task) extends Sections() {
      if (task.input.isDefined) {
        statements.append(InputsBlock(task.input.get))
      }

      if (task.declarations.nonEmpty) {
        statements.append(DeclarationsSection(task.declarations))
      }

      statements.append(CommandBlock(task.command))

      if (task.output.isDefined) {
        statements.append(OutputsBlock(task.output.get))
      }

      if (task.runtime.isDefined) {
        statements.append(RuntimeBlock(task.runtime.get))
      }

      if (task.meta.isDefined) {
        statements.append(MetaBlock(task.meta.get))
      }

      if (task.parameterMeta.isDefined) {
        statements.append(ParameterMetaBlock(task.parameterMeta.get))
      }
    }

    case class TaskBlock(task: Task) extends BlockStatement(Symbols.Task, task.text) {
      override val clause: Option[Atom] =
        Some(Token.fromPrev(task.name, keywordToken.textSource, spacing = 1))

      override val body: Option[Chunk] = Some(TaskSections(task))
    }

    case class DocumentSections() extends Sections {
      override val topCommentsAllowed: Boolean = false

      statements.append(VersionStatement(document.version))

      private val imports = document.elements.collect { case imp: ImportDoc => imp }
      if (imports.nonEmpty) {
        statements.append(ImportsSection(imports))
      }

      document.elements.foreach {
        case struct: TypeStruct => statements.append(StructBlock(struct))
      }

      if (document.workflow.isDefined) {
        statements.append(WorkflowBlock(document.workflow.get))
      }

      document.elements.foreach {
        case task: Task => statements.append(TaskBlock(task))
      }
    }

    def apply(): Vector[String] = {
      val documentSections = DocumentSections()

      if (opts.verbosity == Verbosity.Verbose) {
        println(Util.prettyFormat(documentSections))
      }

      val inlineComments = commentLines.toMap
        .map {
          case (line, text) => text -> getCommentAt(line)
        }
        .groupBy(_._1)
        .map {
          case (k, v) => (k, v.values.toVector.flatten)
        }

      val lineFormatter = LineFormatter(inlineComments)

      documentSections.format(lineFormatter)

      lineFormatter.toVector
    }
  }

  def formatDocument(doc: Document): Vector[String] = {
    FormatterDocument(doc).apply()
  }

  def formatDocuments(url: URL): Unit = {
    Parsers(opts).getDocumentWalker[Vector[String]](url, documents).walk { (url, doc, results) =>
      results(url) = formatDocument(doc)
    }
  }
}<|MERGE_RESOLUTION|>--- conflicted
+++ resolved
@@ -18,31 +18,6 @@
 
     def getTextSourceFromChunks(chunks: Vector[Chunk]): TextSource = {
       TextSource.fromSpan(chunks.head.textSource, chunks.last.textSource)
-    }
-
-    def getCommentsBetween(start: Int, stop: Int): Vector[Comment] = {
-      document.comments.filterKeys(i => i >= start && i <= stop).values.toVector
-    }
-
-    def getCommentsBetween(before: TextSource,
-                           after: TextSource,
-                           startInclusive: Boolean = false,
-                           stopInclusive: Boolean = false): Vector[Comment] = {
-      val start = before.endLine - (if (startInclusive) 0 else 1)
-      val stop = after.line + (if (stopInclusive) 0 else 1)
-      getCommentsBetween(start, stop)
-    }
-
-    def getCommentsWithin(textSource: TextSource,
-                          startInclusive: Boolean = true,
-                          stopInclusive: Boolean = false): Vector[Comment] = {
-      val start = textSource.line + (if (startInclusive) 0 else 1)
-      val stop = textSource.endLine - (if (stopInclusive) 0 else 1)
-      getCommentsBetween(start, stop)
-    }
-
-    def getCommentAt(line: Int): Option[Comment] = {
-      document.comments.get(line)
     }
 
     abstract class Atom extends Chunk {
@@ -172,7 +147,7 @@
     }
 
     abstract class AtomSequence(atoms: Vector[Atom]) extends Atom {
-      override val textSource: TextSource = getTextSourceFromChunks(atoms)
+      override lazy val textSource: TextSource = getTextSourceFromChunks(atoms)
     }
 
     /**
@@ -229,18 +204,20 @@
     }
 
     abstract class Container(items: Vector[Atom],
+                             separator: String,
                              prefix: Option[Atom] = None,
                              suffix: Option[Atom] = None,
                              wrapping: Wrapping = Wrapping.AsNeeded,
                              override val textSource: TextSource)
         extends Group(prefix = prefix, suffix = suffix, wrapAll = wrapping == Wrapping.Always) {
 
-      def separator: String
-
       private lazy val itemStr: String = items.mkString(separator)
       private val itemLength: Int = itemStr.length
       private val itemTokens: Vector[Atom] = items.zipWithIndex.map {
         case (item, i) if i < item.length - 1 =>
+          if (item.textSource == null) {
+            throw new Exception()
+          }
           val delimiterToken = Token.fromPrev(separator, item.textSource)
           Adjacent(Vector(item, delimiterToken))
         case (item, _) => item
@@ -274,18 +251,19 @@
                                   suffix: Option[Atom] = None,
                                   wrapping: Wrapping = Wrapping.AsNeeded,
                                   override val textSource: TextSource)
-        extends Container(items, prefix, suffix, wrapping, textSource) {
-      override val separator: String = s"${Symbols.ArrayDelimiter} "
-    }
+        extends Container(items,
+                          separator = s"${Symbols.ArrayDelimiter} ",
+                          prefix,
+                          suffix,
+                          wrapping,
+                          textSource)
 
     case class SpacedContainer(items: Vector[Atom],
                                prefix: Option[Atom] = None,
                                suffix: Option[Atom] = None,
                                wrapping: Wrapping = Wrapping.Never,
                                override val textSource: TextSource)
-        extends Container(items, prefix, suffix, wrapping, textSource) {
-      override val separator: String = " "
-    }
+        extends Container(items, separator = " ", prefix, suffix, wrapping, textSource)
 
     case class KeyValue(key: Atom,
                         value: Atom,
@@ -670,7 +648,6 @@
     /**
       * Marker base class for Statements.
       */
-<<<<<<< HEAD
     abstract class Statement extends Chunk {
       override def format(lineFormatter: LineFormatter): Unit = {
         lineFormatter.beginLine()
@@ -687,101 +664,10 @@
       override def formatChunks(lineFormatter: LineFormatter): Unit = {
         statements.foreach { stmt =>
           stmt.format(lineFormatter)
-=======
-    def nested(nestedExpression: Expr,
-               placeholderOpen: Token = placeholderOpen,
-               inString: Boolean = inString,
-               inPlaceholder: Boolean = inPlaceholder,
-               inOperation: Boolean = inOperation): Atom = {
-      buildExpression(nestedExpression,
-                      placeholderOpen = placeholderOpen,
-                      inString = inString,
-                      inPlaceholder = inPlaceholder,
-                      inOperation = inOperation)
-    }
-
-    def unirary(oper: Token, value: Expr): Atom = {
-      Unirary(oper, nested(value, inOperation = true))
-    }
-
-    def operation(oper: Token, lhs: Expr, rhs: Expr): Atom = {
-      Operation(oper,
-                nested(lhs, inPlaceholder = inString, inOperation = true),
-                nested(rhs, inPlaceholder = inString, inOperation = true),
-                grouped = inOperation)
-    }
-
-    def option(name: Token, value: Expr): Atom = {
-      Adjacent(Vector(name, Token.Assignment, nested(value, inPlaceholder = true)))
-    }
-
-    expr match {
-      // literal values
-      case ValueNull(_)           => Token.Null
-      case ValueString(value, _)  => stringOrToken(value)
-      case ValueFile(value, _)    => stringOrToken(value)
-      case ValueBoolean(value, _) => Token(value.toString)
-      case ValueInt(value, _)     => Token(value.toString)
-      case ValueFloat(value, _)   => Token(value.toString)
-      case ExprPair(left, right, _) if !(inString || inPlaceholder) =>
-        Container(
-            Vector(nested(left), nested(right)),
-            prefix = Some(Token.GroupOpen),
-            suffix = Some(Token.GroupClose)
-        )
-      case ExprArray(value, _) =>
-        Container(
-            value.map(nested(_)),
-            prefix = Some(Token.ArrayLiteralOpen),
-            suffix = Some(Token.ArrayLiteralClose)
-        )
-      case ExprMap(value, _) =>
-        Container(
-            value.map {
-              case ExprMapItem(k, v, _) => KeyValue(nested(k), nested(v))
-            },
-            prefix = Some(Token.MapOpen),
-            suffix = Some(Token.MapClose),
-            wrapAll = true
-        )
-      case ExprObject(value, _) =>
-        Container(
-            value.map {
-              case ExprObjectMember(k, v, _) => KeyValue(Token(k), nested(v))
-            },
-            prefix = Some(Token.MapOpen),
-            suffix = Some(Token.MapClose),
-            wrapAll = true
-        )
-      // placeholders
-      case ExprPlaceholderEqual(t, f, value, _) =>
-        Placeholder(nested(value, inPlaceholder = true),
-                    placeholderOpen,
-                    options = Some(
-                        Vector(
-                            option(Token.TrueOption, t),
-                            option(Token.FalseOption, f)
-                        )
-                    ))
-      case ExprPlaceholderDefault(default, value, _) =>
-        Placeholder(nested(value, inPlaceholder = true),
-                    placeholderOpen,
-                    options = Some(Vector(option(Token.DefaultOption, default))))
-      case ExprPlaceholderSep(sep, value, _) =>
-        Placeholder(nested(value, inPlaceholder = true),
-                    placeholderOpen,
-                    options = Some(Vector(option(Token.SepOption, sep))))
-      case ExprCompoundString(value, _) if !inPlaceholder =>
-        val atom = Adjacent(value.map(nested(_, inString = true)))
-        if (inString) {
-          atom
-        } else {
-          StringLiteral(atom)
->>>>>>> d23e1a82
-        }
-      }
-
-      override val textSource: TextSource = getTextSourceFromChunks(statements)
+        }
+      }
+
+      override lazy val textSource: TextSource = getTextSourceFromChunks(statements)
     }
 
     abstract class SectionsStatement extends Statement {
@@ -790,7 +676,7 @@
       def topCommentsAllowed: Boolean = true
 
       override def formatChunks(lineFormatter: LineFormatter): Unit = {
-        val comments: Vector[Comment] = getCommentsWithin(textSource)
+        val comments = document.comments.filterWithin(textSource)
 
         if (comments.nonEmpty) {
           if (sections.nonEmpty) {
@@ -799,35 +685,32 @@
             val bottom = textSource.copy(line = sortedSources.last.endLine)
 
             // Mapping of section TextSource to (before?, emptyLineBetween?, comments)
+            // A line comment sticks with the closest statement (before or after) and defaults
+            // to the next statement if it is equidistant to both. To do this, we first need to
+            // sort the sections by their original order.
             val sectionToComment: Map[TextSource, (Boolean, Boolean, Vector[Comment])] =
-              if (comments.nonEmpty) {
-                // A line comment sticks with the closest statement (before or after) and defaults
-                // to the next statement if it is equidistant to both. To do this, we first need to
-                // sort the sections by their original order.
-                (Vector(top) ++ sortedSources ++ Vector(bottom))
-                  .sliding(2)
-                  .flatMap {
-                    case Vector(l, r) =>
-                      val comments = getCommentsBetween(l, r)
-                      if (comments.nonEmpty) {
-                        val beforeDist = comments.head.text.line - l.endLine + 1
-                        val afterDist = r.line - comments.last.text.endLine
-                        if (!topCommentsAllowed && l == top) {
-                          Some(r -> (true, true, comments))
-                        } else if (afterDist <= beforeDist) {
-                          Some(r -> (true, afterDist > 1, comments))
-                        } else {
-                          Some(l -> (false, beforeDist > 1, comments))
-                        }
+              (Vector(top) ++ sortedSources ++ Vector(bottom))
+                .sliding(2)
+                .flatMap {
+                  case Vector(l, r) =>
+                    val betweenComments = comments.filterBetween(l, r)
+                    if (betweenComments.nonEmpty) {
+                      val sortedComments = betweenComments.toSortedVector
+                      val beforeDist = sortedComments.head.text.line - l.endLine + 1
+                      val afterDist = r.line - sortedComments.last.text.endLine
+                      if (!topCommentsAllowed && l == top) {
+                        Some(r -> (true, true, sortedComments))
+                      } else if (afterDist <= beforeDist) {
+                        Some(r -> (true, afterDist > 1, sortedComments))
                       } else {
-                        None
+                        Some(l -> (false, beforeDist > 1, sortedComments))
                       }
-                    case _ => None
-                  }
-                  .toMap
-              } else {
-                Map.empty
-              }
+                    } else {
+                      None
+                    }
+                  case _ => None
+                }
+                .toMap
 
             def addSection(section: Statement): Unit = {
               if (sectionToComment.contains(section.textSource)) {
@@ -866,7 +749,7 @@
               lineFormatter.appendLineComments(sectionToComment(bottom)._3)
             }
           } else {
-            lineFormatter.appendLineComments(comments)
+            lineFormatter.appendLineComments(comments.toSortedVector)
           }
         } else if (sections.nonEmpty) {
           sections.head.format(lineFormatter)
@@ -877,7 +760,7 @@
         }
       }
 
-      override val textSource: TextSource = {
+      override lazy val textSource: TextSource = {
         if (sections.nonEmpty) {
           val sortedSources = sections.map(_.textSource).sortWith(_ < _)
           TextSource.fromSpan(sortedSources.head, sortedSources.last)
@@ -914,19 +797,10 @@
       private val nameTokens = importDoc.name.map { name =>
         Token.chain(Vector(Symbols.As, name.value), urlLiteral.textSource, spacing = 1)
       }
-<<<<<<< HEAD
       private val aliasTokens = importDoc.aliases.map { alias =>
         Token.chain(Vector(Symbols.Alias, alias.id1, Symbols.As, alias.id2),
                     alias.text,
                     spacing = 1)
-=======
-      lineFormatter.beginLine()
-      lineFormatter.appendAll(Vector(Token.Import, StringLiteral(importDoc.addr.toString)),
-                              Wrapping.Never)
-      if (importDoc.name.isDefined) {
-        lineFormatter.appendAll(Vector(Token.As, Token(importDoc.name.get.value)),
-                                Wrapping.AsNeeded)
->>>>>>> d23e1a82
       }
 
       override def formatChunks(lineFormatter: LineFormatter): Unit = {
@@ -1025,7 +899,7 @@
 
       override def formatChunks(lineFormatter: LineFormatter): Unit = {
         lineFormatter.appendAll(Vector(Some(keywordToken), clauseChunk, Some(openToken)).flatten)
-        if (body.isDefined) {
+        if (bodyChunk.isDefined) {
           lineFormatter.endLine()
           bodyChunk.get.format(lineFormatter.indented())
           lineFormatter.beginLine()
@@ -1035,30 +909,30 @@
     }
 
     case class StructBlock(struct: TypeStruct) extends BlockStatement(Symbols.Struct, struct.text) {
-      override val clause: Option[Atom] = Some(
+      override def clause: Option[Atom] = Some(
           Token.fromPrev(struct.name, keywordToken.textSource, spacing = 1)
       )
 
-      override val body: Option[Chunk] = Some(MembersSection(struct.members))
+      override def body: Option[Chunk] = Some(MembersSection(struct.members))
     }
 
     case class InputsBlock(inputs: InputSection)
         extends BlockStatement(Symbols.Input, inputs.text) {
-      override val body: Option[Chunk] = Some(DeclarationsSection(inputs.declarations))
+      override def body: Option[Chunk] = Some(DeclarationsSection(inputs.declarations))
     }
 
     case class OutputsBlock(outputs: OutputSection)
         extends BlockStatement(Symbols.Output, outputs.text) {
-      override val body: Option[Chunk] = Some(DeclarationsSection(outputs.declarations))
+      override def body: Option[Chunk] = Some(DeclarationsSection(outputs.declarations))
     }
 
     case class MetaBlock(meta: MetaSection) extends BlockStatement(Symbols.Meta, meta.text) {
-      override val body: Option[Chunk] = Some(MetadataSection(meta.kvs))
+      override def body: Option[Chunk] = Some(MetadataSection(meta.kvs))
     }
 
     case class ParameterMetaBlock(parameterMeta: ParameterMetaSection)
         extends BlockStatement(Symbols.ParameterMeta, parameterMeta.text) {
-      override val body: Option[Chunk] = Some(MetadataSection(parameterMeta.kvs))
+      override def body: Option[Chunk] = Some(MetadataSection(parameterMeta.kvs))
     }
 
     case class WorkflowElementBody(elements: Vector[WorkflowElement]) extends SectionsStatement {
@@ -1113,7 +987,7 @@
     }
 
     case class CallBlock(call: Call) extends BlockStatement(Symbols.Call, call.text) {
-      override val clause: Option[Atom] = Some(
+      override def clause: Option[Atom] = Some(
           if (call.alias.isDefined) {
             val alias = call.alias.get
             // assuming all parts of the clause are adjacent
@@ -1126,17 +1000,18 @@
           }
       )
 
-      override val body: Option[Chunk] = if (call.inputs.isDefined) {
-        Some(CallInputsStatement(call.inputs.get))
-      } else {
-        None
-      }
+      override def body: Option[Chunk] =
+        if (call.inputs.isDefined) {
+          Some(CallInputsStatement(call.inputs.get))
+        } else {
+          None
+        }
     }
 
     case class ScatterBlock(scatter: Scatter)
         extends BlockStatement(Symbols.Scatter, scatter.text) {
 
-      override val clause: Option[Atom] = {
+      override def clause: Option[Atom] = {
         // assuming all parts of the clause are adjacent
         val openToken = Token.fromPrev(Symbols.GroupOpen, keywordToken.textSource, spacing = 1)
         val idToken = Token.fromPrev(scatter.identifier, openToken.textSource)
@@ -1153,12 +1028,12 @@
         )
       }
 
-      override val body: Option[Chunk] = Some(WorkflowElementBody(scatter.body))
+      override def body: Option[Chunk] = Some(WorkflowElementBody(scatter.body))
     }
 
     case class ConditionalBlock(conditional: Conditional)
         extends BlockStatement(Symbols.If, conditional.text) {
-      override val clause: Option[Atom] = {
+      override def clause: Option[Atom] = {
         val exprAtom = buildExpression(conditional.expr)
         val openToken = Token.fromNext(Symbols.GroupOpen, exprAtom.textSource)
         val closeToken = Token.fromPrev(Symbols.GroupClose, exprAtom.textSource)
@@ -1172,7 +1047,7 @@
         )
       }
 
-      override val body: Option[Chunk] = Some(WorkflowElementBody(conditional.body))
+      override def body: Option[Chunk] = Some(WorkflowElementBody(conditional.body))
     }
 
     case class WorkflowSections(workflow: Workflow) extends Sections {
@@ -1198,10 +1073,10 @@
     case class WorkflowBlock(workflow: Workflow)
         extends BlockStatement(Symbols.Workflow, workflow.text) {
 
-      override val clause: Option[Atom] =
+      override def clause: Option[Atom] =
         Some(Token.fromPrev(workflow.name, keywordToken.textSource, spacing = 1))
 
-      override val body: Option[Chunk] = Some(WorkflowSections(workflow))
+      override def body: Option[Chunk] = Some(WorkflowSections(workflow))
     }
 
     case class CommandBlock(command: CommandSection) extends Statement {
@@ -1304,7 +1179,7 @@
 
     case class RuntimeBlock(runtime: RuntimeSection)
         extends BlockStatement(Symbols.Runtime, runtime.text) {
-      override val body: Option[Chunk] = Some(RuntimeMetadataSection(runtime.kvs))
+      override def body: Option[Chunk] = Some(RuntimeMetadataSection(runtime.kvs))
     }
 
     case class TaskSections(task: Task) extends Sections() {
@@ -1336,10 +1211,10 @@
     }
 
     case class TaskBlock(task: Task) extends BlockStatement(Symbols.Task, task.text) {
-      override val clause: Option[Atom] =
+      override def clause: Option[Atom] =
         Some(Token.fromPrev(task.name, keywordToken.textSource, spacing = 1))
 
-      override val body: Option[Chunk] = Some(TaskSections(task))
+      override def body: Option[Chunk] = Some(TaskSections(task))
     }
 
     case class DocumentSections() extends Sections {
@@ -1354,6 +1229,7 @@
 
       document.elements.foreach {
         case struct: TypeStruct => statements.append(StructBlock(struct))
+        case _                  => Unit
       }
 
       if (document.workflow.isDefined) {
@@ -1362,6 +1238,7 @@
 
       document.elements.foreach {
         case task: Task => statements.append(TaskBlock(task))
+        case _          => Unit
       }
     }
 
@@ -1374,7 +1251,7 @@
 
       val inlineComments = commentLines.toMap
         .map {
-          case (line, text) => text -> getCommentAt(line)
+          case (line, text) => text -> document.comments.get(line)
         }
         .groupBy(_._1)
         .map {
