--- conflicted
+++ resolved
@@ -32,11 +32,7 @@
       if (doc.version.value >= destVersion) {
         throw new Exception(s"Cannot convert WDL version ${doc.version} to ${destVersion}")
       }
-<<<<<<< HEAD
-      results + (doc.sourceUrl -> formatter.formatDocument(doc))
-=======
       results + (doc.sourceUrl.get -> formatter.formatDocument(doc))
->>>>>>> d9dac1ca
     }
   }
 }