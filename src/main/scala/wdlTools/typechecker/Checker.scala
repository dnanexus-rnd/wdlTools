--- conflicted
+++ resolved
@@ -67,11 +67,7 @@
       val existingVarNames = declarations.keys.toSet
       val newVarNames = bindings.keys.toSet
       val both = existingVarNames intersect newVarNames
-<<<<<<< HEAD
-      if (!both.isEmpty)
-=======
       if (both.nonEmpty)
->>>>>>> fc919400
         throw new TypeException(s"Variables ${both} are being redeclared", srcText)
       this.copy(declarations = declarations ++ bindings)
     }
@@ -557,7 +553,7 @@
 
     if (ctx.declarations contains callName)
       throw new TypeException(s"call ${callName} shadows an existing definition", call.text)
-    (callName -> WT_Call(callName, calleeOutputs))
+    callName -> WT_Call(callName, calleeOutputs)
   }
 
   // The body of the scatter becomes accessible to statements that come after it.
@@ -589,7 +585,7 @@
         val (callName, callType) = applyCall(call, ctxInner.bind(accu, call.text))
         val callOutput = callType.output.map {
           case (name, t) => name -> WT_Array(t)
-        }.toMap
+        }
         accu + (callName -> WT_Call(callType.name, callOutput))
 
       case (accu: Bindings, subSct: Scatter) =>
@@ -597,7 +593,7 @@
         val sctBindings = applyScatter(subSct, ctxInner.bind(accu, subSct.text))
         val sctBindings2 = sctBindings.map {
           case (varName, typ) => varName -> WT_Array(typ)
-        }.toMap
+        }
         accu ++ sctBindings2
 
       case (accu: Bindings, cond: Conditional) =>
@@ -605,7 +601,7 @@
         val condBindings = applyConditional(cond, ctxInner.bind(accu, cond.text))
         val condBindings2 = condBindings.map {
           case (varName, typ) => varName -> WT_Array(typ)
-        }.toMap
+        }
         accu ++ condBindings2
 
       case (_, other) =>
@@ -634,7 +630,7 @@
         val (callName, callType) = applyCall(call, ctxOuter.bind(accu, call.text))
         val callOutput = callType.output.map {
           case (name, t) => name -> WT_Optional(t)
-        }.toMap
+        }
         accu + (callName -> WT_Call(callType.name, callOutput))
 
       case (accu: Bindings, subSct: Scatter) =>
@@ -642,7 +638,7 @@
         val sctBindings = applyScatter(subSct, ctxOuter.bind(accu, subSct.text))
         val sctBindings2 = sctBindings.map {
           case (varName, typ) => varName -> WT_Optional(typ)
-        }.toMap
+        }
         accu ++ sctBindings2
 
       case (accu: Bindings, cond: Conditional) =>
@@ -650,7 +646,7 @@
         val condBindings = applyConditional(cond, ctxOuter.bind(accu, cond.text))
         val condBindings2 = condBindings.map {
           case (varName, typ) => varName -> WT_Optional(typ)
-        }.toMap
+        }
         accu ++ condBindings2
 
       case (_, other) =>
