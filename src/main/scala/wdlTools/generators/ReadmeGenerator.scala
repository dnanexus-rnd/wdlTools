--- conflicted
+++ resolved
@@ -59,11 +59,7 @@
   }
 
   def apply(document: Document): Map[URL, String] = {
-<<<<<<< HEAD
-    val generator = Generator(document.sourceUrl)
-=======
     val generator = Generator(document.sourceUrl.get)
->>>>>>> d9dac1ca
 
     val tasks: Seq[(String, String)] = document.elements.flatMap {
       case task: Task =>
