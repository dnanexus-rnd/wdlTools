--- conflicted
+++ resolved
@@ -6,7 +6,7 @@
 import wdlTools.formatter.WdlV1Formatter
 import wdlTools.generators.ProjectGenerator._
 import wdlTools.syntax.AbstractSyntax._
-import wdlTools.syntax.{Parsers, WdlFragmentParser, WdlVersion}
+import wdlTools.syntax.{CommentMap, Parsers, WdlFragmentParser, WdlVersion}
 import wdlTools.util.{InteractiveConsole, Options, Util}
 
 import scala.collection.mutable
@@ -71,11 +71,7 @@
       case ExprArray(value, _)                                                           => value.exists(requiresEvaluation)
       case ExprMap(value, _) =>
         value.exists(elt => requiresEvaluation(elt.key) || requiresEvaluation(elt.value))
-<<<<<<< HEAD
       case ExprObject(value, _) => value.exists(member => requiresEvaluation(member.value))
-=======
-      case ExprObject(value, _) => value.exists(item => requiresEvaluation(item.value))
->>>>>>> d23e1a82
       case _                    => true
     }
   }
@@ -227,17 +223,12 @@
       taskModels.map(_.toTask)
     }
 
-<<<<<<< HEAD
-    val doc = Document(Version(wdlVersion, null),
-=======
     val doc = Document(null,
-                       Version(wdlVersion, null, None),
->>>>>>> d23e1a82
-                       null,
+                       Version(wdlVersion, null),
                        tasksAndLinkedInputs.map(_._1),
                        workflowModel.map(_.toWorkflow(tasksAndLinkedInputs)),
                        null,
-                       Map.empty)
+                       CommentMap.empty)
     val wdlName = s"${name}.wdl"
     val docUrl = Util.getURL(outputDir.resolve(wdlName))
     generatedFiles(docUrl) = formatter.formatDocument(doc).mkString(System.lineSeparator())
