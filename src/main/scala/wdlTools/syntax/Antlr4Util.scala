--- conflicted
+++ resolved
@@ -41,7 +41,6 @@
     getTextSource(symbol.getSymbol, None)
   }
 
-<<<<<<< HEAD
   case class CommentListener(tokenStream: BufferedTokenStream,
                              channelIndex: Int,
                              docSourceUrl: Option[URL] = None,
@@ -82,13 +81,7 @@
                                               parser: P,
                                               errListener: ErrorListener,
                                               comments: mutable.Map[Int, Comment],
-=======
-  case class Grammar[L <: Lexer, P <: Parser](lexer: L,
-                                              parser: P,
-                                              errListener: ErrorListener,
-                                              commentChannelName: String,
                                               docSourceURL: Option[URL] = None,
->>>>>>> d23e1a82
                                               opts: Options) {
     def verify(): Unit = {
       // check if any errors were found
@@ -104,88 +97,12 @@
     }
   }
 
-<<<<<<< HEAD
-  abstract class GrammarFactory[L <: Lexer, P <: Parser](opts: Options) {
-    def commentChannelName: String = "COMMENTS"
-
-    def createGrammar(sourceCode: SourceCode): Grammar[L, P] = {
-      createGrammar(sourceCode.toString, Some(sourceCode.url))
-=======
-    def getComment(ctx: ParserRuleContext, before: Boolean = true): Option[Comment] = {
-      val start = ctx.getStart
-      val idx = start.getTokenIndex
-      if (idx >= 0) {
-        val tokenStream = parser.getTokenStream.asInstanceOf[BufferedTokenStream]
-        val commentTokens = if (before) {
-          tokenStream.getHiddenTokensToLeft(idx, commentChannel)
-        } else {
-          tokenStream.getHiddenTokensToRight(idx, commentChannel)
-        }
-        if (commentTokens != null) {
-          val comments: mutable.Buffer[Comment] = mutable.ArrayBuffer.empty
-          val currentComment: mutable.Buffer[String] = mutable.ArrayBuffer.empty
-          var preformatted: Boolean = false
-          val lines = commentTokens.asScala.map(_.getText).toVector
-          lines.foreach { line =>
-            if (line.startsWith("##")) {
-              // handle pre-formatted comment line
-              if (!preformatted) {
-                if (currentComment.nonEmpty) {
-                  comments.append(CommentLine(currentComment.mkString(" ")))
-                  currentComment.clear()
-                }
-                preformatted = true
-              }
-              currentComment.append(line.substring(2).trim)
-            } else {
-              // handle regular comment line
-              val trimmed = line.substring(1).trim
-              if (preformatted) {
-                if (currentComment.nonEmpty) {
-                  comments.append(CommentPreformatted(currentComment.toVector))
-                  currentComment.clear()
-                }
-                preformatted = false
-              }
-              if (trimmed.isEmpty) {
-                if (currentComment.nonEmpty) {
-                  comments.append(CommentLine(currentComment.mkString(" ")))
-                  currentComment.clear()
-                }
-                comments.append(CommentEmpty())
-              } else {
-                currentComment.append(trimmed)
-              }
-            }
-          }
-          if (currentComment.nonEmpty) {
-            // handle final comment line
-            if (preformatted) {
-              comments.append(CommentPreformatted(currentComment.toVector))
-            } else {
-              comments.append(CommentLine(currentComment.mkString(" ")))
-            }
-          }
-          return Some(if (comments.size > 1) {
-            CommentCompound(comments.toVector)
-          } else {
-            comments.head
-          })
-        }
-      }
-      None
->>>>>>> d23e1a82
-    }
-
-<<<<<<< HEAD
-=======
   abstract class GrammarFactory[L <: Lexer, P <: Parser](opts: Options,
                                                          commentChannelName: String = "COMMENTS") {
     def createGrammar(sourceCode: SourceCode): Grammar[L, P] = {
       createGrammar(sourceCode.toString, Some(sourceCode.url))
     }
 
->>>>>>> d23e1a82
     def createGrammar(inp: String, docSourceUrl: Option[URL] = None): Grammar[L, P] = {
       val codePointBuffer: CodePointBuffer =
         CodePointBuffer.withBytes(ByteBuffer.wrap(inp.getBytes()))
@@ -203,7 +120,6 @@
         parser.setTrace(true)
       }
 
-<<<<<<< HEAD
       val comments: mutable.Map[Int, Comment] = mutable.HashMap.empty
 
       parser.addParseListener(
@@ -215,10 +131,7 @@
           )
       )
 
-      Grammar(lexer, parser, errListener, comments, opts)
-=======
-      Grammar(lexer, parser, errListener, commentChannelName, docSourceUrl, opts)
->>>>>>> d23e1a82
+      Grammar(lexer, parser, errListener, comments, docSourceUrl, opts)
     }
 
     def createLexer(charStream: CharStream): L
