--- conflicted
+++ resolved
@@ -2,7 +2,7 @@
 
 import java.net.URL
 
-import wdlTools.syntax.{Comment, TextSource}
+import wdlTools.syntax.{CommentMap, TextSource}
 
 // A parser based on a WDL grammar written by Patrick Magee. The tool
 // underlying the grammar is Antlr4.
@@ -134,23 +134,9 @@
   // imports
   case class ImportAddr(value: String, text: TextSource) extends Element
   case class ImportName(value: String, text: TextSource) extends Element
-  case class ImportAlias(id1: String, id2: String, text: TextSource) extends Element
 
   // import statement as read from the document
-<<<<<<< HEAD
-  case class ImportDoc(name: Option[ImportName],
-                       aliases: Vector[ImportAlias],
-                       addr: ImportAddr,
-                       text: TextSource)
-=======
-  case class ImportAddr(value: String, text: TextSource) extends Element
-  case class ImportName(value: String, text: TextSource) extends Element
-  case class ImportDoc(name: Option[ImportName],
-                       aliases: Vector[ImportAlias],
-                       addr: ImportAddr,
-                       text: TextSource,
-                       comment: Option[Comment])
->>>>>>> d23e1a82
+  case class ImportDoc(name: Option[ImportName], addr: ImportAddr, text: TextSource)
       extends DocumentElement
 
   // top level definitions
@@ -194,6 +180,6 @@
                       elements: Vector[DocumentElement],
                       workflow: Option[Workflow],
                       text: TextSource,
-                      comments: Map[Int, Comment])
+                      comments: CommentMap)
       extends Element
 }