--- conflicted
+++ resolved
@@ -720,11 +720,7 @@
       .asScala
       .map(x => visitAny_decls(x))
       .toVector
-<<<<<<< HEAD
-    InputSection(decls, getSourceText(ctx), getComment(ctx))
-=======
     InputSection(decls, getSourceText(ctx), None)
->>>>>>> 4772b049
   }
 
   /* task_output
@@ -1079,11 +1075,7 @@
       .asScala
       .map(x => visitAny_decls(x))
       .toVector
-<<<<<<< HEAD
-    InputSection(decls, getSourceText(ctx), getComment(ctx))
-=======
     InputSection(decls, getSourceText(ctx), None)
->>>>>>> 4772b049
   }
 
   /* workflow_output
