--- conflicted
+++ resolved
@@ -10,7 +10,7 @@
 import org.openwdl.wdl.parser.draft_2._
 import wdlTools.syntax.Antlr4Util.{Grammar, getTextSource}
 import wdlTools.syntax.draft_2.ConcreteSyntax._
-import wdlTools.syntax.{Comment, SyntaxException, TextSource}
+import wdlTools.syntax.{Comment, CommentMap, SyntaxException, TextSource}
 import wdlTools.util.Options
 
 import scala.collection.mutable
@@ -19,13 +19,6 @@
                     grammar: Grammar[WdlDraft2Lexer, WdlDraft2Parser],
                     docSourceURL: Option[URL] = None)
     extends WdlDraft2ParserBaseVisitor[Element] {
-
-<<<<<<< HEAD
-=======
-  private def getComment(ctx: ParserRuleContext): Option[Comment] = {
-    grammar.getComment(ctx)
-  }
-
   private def getIdentifierText(identifier: TerminalNode, ctx: ParserRuleContext): String = {
     if (identifier == null) {
       throw new SyntaxException("missing identifier", getTextSource(ctx), docSourceURL)
@@ -33,7 +26,6 @@
     identifier.getText
   }
 
->>>>>>> d23e1a82
   /*
 map_type
 	: MAP LBRACK wdl_type COMMA wdl_type RBRACK
@@ -94,11 +86,7 @@
       return TypeInt(getTextSource(ctx))
     if (ctx.FLOAT() != null)
       return TypeFloat(getTextSource(ctx))
-<<<<<<< HEAD
-    throw new SyntaxException("sanity: unrecgonized type case", getTextSource(ctx))
-=======
     throw new SyntaxException("sanity: unrecgonized type case", getTextSource(ctx), docSourceURL)
->>>>>>> d23e1a82
   }
 
   /*
@@ -124,11 +112,7 @@
     if (ctx.FloatLiteral() != null) {
       return ExprFloat(ctx.getText.toDouble, getTextSource(ctx))
     }
-<<<<<<< HEAD
-    throw new SyntaxException("Not an integer nor a float", getTextSource(ctx))
-=======
     throw new SyntaxException("Not an integer nor a float", getTextSource(ctx), docSourceURL)
->>>>>>> d23e1a82
   }
 
   /* expression_placeholder_option
@@ -145,13 +129,9 @@
       else if (ctx.number() != null)
         visitNumber(ctx.number())
       else
-<<<<<<< HEAD
-        throw new SyntaxException("sanity: not a string or a number", getTextSource(ctx))
-=======
         throw new SyntaxException("sanity: not a string or a number",
                                   getTextSource(ctx),
                                   docSourceURL)
->>>>>>> d23e1a82
 
     if (ctx.BoolLiteral() != null) {
       val b = ctx.BoolLiteral().getText.toLowerCase() == "true"
@@ -164,12 +144,8 @@
       return ExprPlaceholderPartSep(expr, getTextSource(ctx))
     }
     throw new SyntaxException(s"Not one of three known variants of a placeholder",
-<<<<<<< HEAD
-                              getTextSource(ctx))
-=======
                               getTextSource(ctx),
                               docSourceURL)
->>>>>>> d23e1a82
   }
 
   // These are full expressions of the same kind
@@ -198,11 +174,7 @@
         case ExprPlaceholderPartSep(sep, _) =>
           return ExprPlaceholderSep(sep, expr, source)
         case _ =>
-<<<<<<< HEAD
-          throw new SyntaxException("invalid place holder", getTextSource(ctx))
-=======
           throw new SyntaxException("invalid place holder", getTextSource(ctx), docSourceURL)
->>>>>>> d23e1a82
       }
     }
 
@@ -214,15 +186,6 @@
         case (ExprPlaceholderPartEqual(false, x, _), ExprPlaceholderPartEqual(true, y, _)) =>
           return ExprPlaceholderEqual(y, x, expr, source)
         case (_: ExprPlaceholderPartEqual, _: ExprPlaceholderPartEqual) =>
-<<<<<<< HEAD
-          throw new SyntaxException("invalid boolean place holder", getTextSource(ctx))
-        case (_, _) =>
-          throw new SyntaxException("invalid place holder", getTextSource(ctx))
-      }
-    }
-
-    throw new SyntaxException("invalid place holder", getTextSource(ctx))
-=======
           throw new SyntaxException("invalid boolean place holder",
                                     getTextSource(ctx),
                                     docSourceURL)
@@ -232,7 +195,6 @@
     }
 
     throw new SyntaxException("invalid place holder", getTextSource(ctx), docSourceURL)
->>>>>>> d23e1a82
   }
 
   /* string_part
@@ -315,12 +277,8 @@
       return ExprIdentifier(ctx.getText, getTextSource(ctx))
     }
     throw new SyntaxException("Not one of four supported variants of primitive_literal",
-<<<<<<< HEAD
-                              getTextSource(ctx))
-=======
                               getTextSource(ctx),
                               docSourceURL)
->>>>>>> d23e1a82
   }
 
   override def visitLor(ctx: WdlDraft2Parser.LorContext): Expr = {
@@ -432,13 +390,9 @@
 
     val n = elements.size
     if (n % 2 != 0)
-<<<<<<< HEAD
-      throw new SyntaxException("the expressions in a map must come in pairs", getTextSource(ctx))
-=======
       throw new SyntaxException("the expressions in a map must come in pairs",
                                 getTextSource(ctx),
                                 docSourceURL)
->>>>>>> d23e1a82
 
     val m: Vector[ExprMapItem] = Vector.tabulate(n / 2) { i =>
       val key = elements(2 * i)
@@ -488,11 +442,7 @@
     else if (ctx.MINUS() != null)
       ExprUniraryMinus(expr, getTextSource(ctx))
     else
-<<<<<<< HEAD
-      throw new SyntaxException("sanity", getTextSource(ctx))
-=======
       throw new SyntaxException("sanity", getTextSource(ctx), docSourceURL)
->>>>>>> d23e1a82
   }
 
   // | expr_core LBRACK expr RBRACK #at
@@ -524,11 +474,7 @@
   }
 
   override def visitLeft_name(ctx: WdlDraft2Parser.Left_nameContext): Expr = {
-<<<<<<< HEAD
-    val id = ctx.Identifier().getText
-=======
     val id = getIdentifierText(ctx.Identifier(), ctx)
->>>>>>> d23e1a82
     ExprIdentifier(id, getTextSource(ctx))
   }
 
@@ -675,13 +621,8 @@
     if (ctx.wdl_type() == null)
       throw new SyntaxException("type missing in declaration", getTextSource(ctx), docSourceURL)
     val wdlType: Type = visitWdl_type(ctx.wdl_type())
-<<<<<<< HEAD
-    val name: String = ctx.Identifier().getText
+    val name: String = getIdentifierText(ctx.Identifier(), ctx)
     Declaration(name, wdlType, None, getTextSource(ctx))
-=======
-    val name: String = getIdentifierText(ctx.Identifier(), ctx)
-    Declaration(name, wdlType, None, getTextSource(ctx), getComment(ctx))
->>>>>>> d23e1a82
   }
 
   /*
@@ -695,15 +636,9 @@
     val wdlType: Type = visitWdl_type(ctx.wdl_type())
     val name: String = getIdentifierText(ctx.Identifier(), ctx)
     if (ctx.expr() == null)
-<<<<<<< HEAD
       return Declaration(name, wdlType, None, getTextSource(ctx))
     val expr: Expr = visitExpr(ctx.expr())
     Declaration(name, wdlType, Some(expr), getTextSource(ctx))
-=======
-      return Declaration(name, wdlType, None, getTextSource(ctx), getComment(ctx))
-    val expr: Expr = visitExpr(ctx.expr())
-    Declaration(name, wdlType, Some(expr), getTextSource(ctx), getComment(ctx))
->>>>>>> d23e1a82
   }
 
   /*
@@ -726,11 +661,7 @@
   override def visitMeta_kv(ctx: WdlDraft2Parser.Meta_kvContext): MetaKV = {
     val id = getIdentifierText(ctx.Identifier(), ctx)
     val value = ctx.string().string_part().getText
-<<<<<<< HEAD
     MetaKV(id, value, getTextSource(ctx))
-=======
-    MetaKV(id, value, getTextSource(ctx), getComment(ctx))
->>>>>>> d23e1a82
   }
 
   //  PARAMETERMETA LBRACE meta_kv* RBRACE #parameter_meta
@@ -742,11 +673,7 @@
       .asScala
       .map(x => visitMeta_kv(x))
       .toVector
-<<<<<<< HEAD
     ParameterMetaSection(kvs, getTextSource(ctx))
-=======
-    ParameterMetaSection(kvs, getTextSource(ctx), getComment(ctx))
->>>>>>> d23e1a82
   }
 
   //  META LBRACE meta_kv* RBRACE #meta
@@ -756,11 +683,7 @@
       .asScala
       .map(x => visitMeta_kv(x))
       .toVector
-<<<<<<< HEAD
     MetaSection(kvs, getTextSource(ctx))
-=======
-    MetaSection(kvs, getTextSource(ctx), getComment(ctx))
->>>>>>> d23e1a82
   }
 
   /* task_runtime_kv
@@ -769,11 +692,7 @@
   override def visitTask_runtime_kv(ctx: WdlDraft2Parser.Task_runtime_kvContext): RuntimeKV = {
     val id: String = ctx.Identifier.getText
     val expr: Expr = visitExpr(ctx.expr())
-<<<<<<< HEAD
     RuntimeKV(id, expr, getTextSource(ctx))
-=======
-    RuntimeKV(id, expr, getTextSource(ctx), getComment(ctx))
->>>>>>> d23e1a82
   }
 
   /* task_runtime
@@ -785,11 +704,7 @@
       .asScala
       .map(x => visitTask_runtime_kv(x))
       .toVector
-<<<<<<< HEAD
     RuntimeSection(kvs, getTextSource(ctx))
-=======
-    RuntimeSection(kvs, getTextSource(ctx), getComment(ctx))
->>>>>>> d23e1a82
   }
 
   /*
@@ -803,11 +718,7 @@
       .asScala
       .map(x => visitAny_decls(x))
       .toVector
-<<<<<<< HEAD
     InputSection(decls, getTextSource(ctx))
-=======
-    InputSection(decls, getTextSource(ctx), None)
->>>>>>> d23e1a82
   }
 
   /* task_output
@@ -819,11 +730,7 @@
       .asScala
       .map(x => visitBound_decls(x))
       .toVector
-<<<<<<< HEAD
     OutputSection(decls, getTextSource(ctx))
-=======
-    OutputSection(decls, getTextSource(ctx), getComment(ctx))
->>>>>>> d23e1a82
   }
 
   /* task_command_string_part
@@ -891,11 +798,7 @@
 
     // TODO: do the above until reaching a fixed point
 
-<<<<<<< HEAD
     CommandSection(cleanedParts, getTextSource(ctx))
-=======
-    CommandSection(cleanedParts, getTextSource(ctx), getComment(ctx))
->>>>>>> d23e1a82
   }
 
   // A that should appear zero or once. Make sure this is the case.
@@ -908,12 +811,8 @@
       case n =>
         throw new SyntaxException(
             s"section ${sectionName} appears ${n} times, it cannot appear more than once",
-<<<<<<< HEAD
-            getTextSource(ctx)
-=======
             getTextSource(ctx),
             docSourceURL
->>>>>>> d23e1a82
         )
     }
   }
@@ -927,12 +826,8 @@
       case n =>
         throw new SyntaxException(
             s"section ${sectionName} appears ${n} times, it must appear exactly once",
-<<<<<<< HEAD
-            getTextSource(ctx)
-=======
             getTextSource(ctx),
             docSourceURL
->>>>>>> d23e1a82
         )
     }
   }
@@ -956,12 +851,8 @@
     val both = inputVarNames intersect outputVarNames
     if (both.nonEmpty)
       throw new SyntaxException(s"${both} appears in both input and output sections",
-<<<<<<< HEAD
-                                getTextSource(ctx))
-=======
                                 getTextSource(ctx),
                                 docSourceURL)
->>>>>>> d23e1a82
 
     val ioVarNames = inputVarNames ++ outputVarNames
 
@@ -970,12 +861,8 @@
         if (!(ioVarNames contains k))
           throw new SyntaxException(
               s"parameter ${k} does not appear in the input or output sections",
-<<<<<<< HEAD
-              getTextSource(ctx)
-=======
               getTextSource(ctx),
               docSourceURL
->>>>>>> d23e1a82
           )
     }
   }
@@ -1050,12 +937,7 @@
         meta = meta,
         parameterMeta = parameterMeta,
         runtime = runtime,
-<<<<<<< HEAD
         text = getTextSource(ctx)
-=======
-        text = getTextSource(ctx),
-        comment = getComment(ctx)
->>>>>>> d23e1a82
     )
   }
 
@@ -1065,30 +947,18 @@
   }
 
   /*
-<<<<<<< HEAD
   import_as
       : AS Identifier
       ;
-=======
-import_as
-    : AS Identifier
-    ;
->>>>>>> d23e1a82
    */
   override def visitImport_as(ctx: WdlDraft2Parser.Import_asContext): ImportName = {
     ImportName(ctx.Identifier().getText, getTextSource(ctx))
   }
 
   /*
-<<<<<<< HEAD
    import_doc
-    : IMPORT string import_as? (import_alias)*
+    : IMPORT string import_as?
     ;
-=======
- import_doc
-	: IMPORT string import_as? (import_alias)*
-	;
->>>>>>> d23e1a82
    */
   override def visitImport_doc(ctx: WdlDraft2Parser.Import_docContext): ImportDoc = {
     val addr = visitImport_addr(ctx.string())
@@ -1098,22 +968,14 @@
       else
         Some(visitImport_as(ctx.import_as()))
 
-<<<<<<< HEAD
-    ImportDoc(name, Vector.empty, addr, getTextSource(ctx))
-=======
-    ImportDoc(name, Vector.empty, addr, getTextSource(ctx), getComment(ctx))
->>>>>>> d23e1a82
+    ImportDoc(name, addr, getTextSource(ctx))
   }
 
   /* call_alias
 	: AS Identifier
 	; */
   override def visitCall_alias(ctx: WdlDraft2Parser.Call_aliasContext): CallAlias = {
-<<<<<<< HEAD
-    CallAlias(ctx.Identifier().getText, getTextSource(ctx))
-=======
     CallAlias(getIdentifierText(ctx.Identifier(), ctx), getTextSource(ctx))
->>>>>>> d23e1a82
   }
 
   /* call_input
@@ -1121,11 +983,7 @@
 	; */
   override def visitCall_input(ctx: WdlDraft2Parser.Call_inputContext): CallInput = {
     val expr = visitExpr(ctx.expr())
-<<<<<<< HEAD
-    CallInput(ctx.Identifier().getText, expr, getTextSource(ctx))
-=======
     CallInput(getIdentifierText(ctx.Identifier(), ctx), expr, getTextSource(ctx))
->>>>>>> d23e1a82
   }
 
   /* call_inputs
@@ -1172,11 +1030,7 @@
         Some(visitCall_body(ctx.call_body()))
       }
 
-<<<<<<< HEAD
     Call(name, alias, inputs, getTextSource(ctx))
-=======
-    Call(name, alias, inputs, getTextSource(ctx), getComment(ctx))
->>>>>>> d23e1a82
   }
 
   /*
@@ -1191,11 +1045,7 @@
       .asScala
       .map(visitInner_workflow_element)
       .toVector
-<<<<<<< HEAD
     Scatter(id, expr, body, getTextSource(ctx))
-=======
-    Scatter(id, expr, body, getTextSource(ctx), getComment(ctx))
->>>>>>> d23e1a82
   }
 
   /* conditional
@@ -1208,11 +1058,7 @@
       .asScala
       .map(visitInner_workflow_element)
       .toVector
-<<<<<<< HEAD
     Conditional(expr, body, getTextSource(ctx))
-=======
-    Conditional(expr, body, getTextSource(ctx), getComment(ctx))
->>>>>>> d23e1a82
   }
 
   /* workflow_input
@@ -1224,11 +1070,7 @@
       .asScala
       .map(x => visitAny_decls(x))
       .toVector
-<<<<<<< HEAD
     InputSection(decls, getTextSource(ctx))
-=======
-    InputSection(decls, getTextSource(ctx), None)
->>>>>>> d23e1a82
   }
 
   /* workflow_output
@@ -1241,11 +1083,7 @@
       .asScala
       .map(x => visitBound_decls(x))
       .toVector
-<<<<<<< HEAD
     OutputSection(decls, getTextSource(ctx))
-=======
-    OutputSection(decls, getTextSource(ctx), getComment(ctx))
->>>>>>> d23e1a82
   }
 
   /* inner_workflow_element
@@ -1318,11 +1156,7 @@
 
     parameterMeta.foreach(validateParamMeta(_, input, output, ctx))
 
-<<<<<<< HEAD
     Workflow(name, input, output, meta, parameterMeta, wfElems, getTextSource(ctx))
-=======
-    Workflow(name, input, output, meta, parameterMeta, wfElems, getTextSource(ctx), getComment(ctx))
->>>>>>> d23e1a82
   }
 
   /*
@@ -1358,11 +1192,7 @@
       else
         Some(visitWorkflow(ctx.workflow()))
 
-<<<<<<< HEAD
-    Document(docSourceURL.get, elems, workflow, getTextSource(ctx), comments.toMap)
-=======
-    Document(docSourceURL.get, elems, workflow, getTextSource(ctx), getComment(ctx))
->>>>>>> d23e1a82
+    Document(docSourceURL.get, elems, workflow, getTextSource(ctx), CommentMap(comments.toMap))
   }
 
   def parseDocument: Document = {
