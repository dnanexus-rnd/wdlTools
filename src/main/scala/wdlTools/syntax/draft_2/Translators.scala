--- conflicted
+++ resolved
@@ -218,21 +218,9 @@
     val nameAbst = importDoc.name.map {
       case ConcreteSyntax.ImportName(value, text) => AbstractSyntax.ImportName(value, text)
     }
-    val aliasesAbst: Vector[AbstractSyntax.ImportAlias] = importDoc.aliases.map {
-      case ConcreteSyntax.ImportAlias(x, y, alText) => AbstractSyntax.ImportAlias(x, y, alText)
-    }
 
     // Replace the original statement with a new one
-<<<<<<< HEAD
-    AbstractSyntax.ImportDoc(nameAbst, aliasesAbst, addrAbst, importedDoc, importDoc.text)
-=======
-    AbstractSyntax.ImportDoc(nameAbst,
-                             aliasesAbst,
-                             addrAbst,
-                             importedDoc,
-                             importDoc.text,
-                             importDoc.comment)
->>>>>>> d23e1a82
+    AbstractSyntax.ImportDoc(nameAbst, Vector.empty, addrAbst, importedDoc, importDoc.text)
   }
 
   def translateTask(task: ConcreteSyntax.Task): AbstractSyntax.Task = {
