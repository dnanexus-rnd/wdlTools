--- conflicted
+++ resolved
@@ -13,16 +13,7 @@
 import scala.collection.mutable
 import scala.jdk.CollectionConverters._
 
-<<<<<<< HEAD
-case class ParseTop(opts: Options,
-                    grammar: Grammar[WdlV1Lexer, WdlV1Parser],
-                    docSource: String,
-                    docSourceUrl: Option[URL] = None)
-    extends WdlV1ParserBaseVisitor[Element] {
-=======
 case class ParseTop(opts: Options, grammar: WdlV1Grammar) extends WdlV1ParserBaseVisitor[Element] {
->>>>>>> aa938f06
-
   private def getIdentifierText(identifier: TerminalNode, ctx: ParserRuleContext): String = {
     if (identifier == null) {
       throw new SyntaxException("missing identifier", getTextSource(ctx), grammar.docSourceUrl)
@@ -1243,12 +1234,8 @@
       else
         Some(visitWorkflow(ctx.workflow()))
 
-<<<<<<< HEAD
-    Document(docSourceUrl.get,
+    Document(grammar.docSourceUrl.get,
              docSource,
-=======
-    Document(grammar.docSourceUrl.get,
->>>>>>> aa938f06
              version,
              elems,
              workflow,
