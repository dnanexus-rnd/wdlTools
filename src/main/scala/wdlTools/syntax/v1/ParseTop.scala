--- conflicted
+++ resolved
@@ -6,14 +6,10 @@
 
 import org.antlr.v4.runtime._
 import org.antlr.v4.runtime.tree.TerminalNode
-<<<<<<< HEAD
 import org.openwdl.wdl.parser.v1.{WdlV1Lexer, WdlV1Parser, WdlV1ParserBaseVisitor}
-=======
-import org.openwdl.wdl.parser.v1._
->>>>>>> d23e1a82
 import wdlTools.syntax.Antlr4Util.{Grammar, getTextSource}
 import wdlTools.syntax.v1.ConcreteSyntax._
-import wdlTools.syntax.{Comment, SyntaxException, TextSource, WdlVersion}
+import wdlTools.syntax.{Comment, CommentMap, SyntaxException, TextSource, WdlVersion}
 import wdlTools.util.{Options, Util}
 
 import scala.collection.JavaConverters._
@@ -24,19 +20,12 @@
                     docSourceURL: Option[URL] = None)
     extends WdlV1ParserBaseVisitor[Element] {
 
-<<<<<<< HEAD
-=======
-  private def getComment(ctx: ParserRuleContext): Option[Comment] = {
-    grammar.getComment(ctx)
-  }
-
   private def getIdentifierText(identifier: TerminalNode, ctx: ParserRuleContext): String = {
     if (identifier == null)
       throw new SyntaxException("missing identifier", getTextSource(ctx), docSourceURL)
     identifier.getText
   }
 
->>>>>>> d23e1a82
   /*
 struct
 	: STRUCT Identifier LBRACE (unbound_decls)* RBRACE
@@ -58,21 +47,13 @@
     members.foreach { member =>
       if (memberNames.contains(member.name)) {
         throw new SyntaxException(s"struct ${sName} has field ${member.name} defined twice",
-<<<<<<< HEAD
-                                  getTextSource(ctx))
-=======
                                   getTextSource(ctx),
                                   docSourceURL)
->>>>>>> d23e1a82
       }
       memberNames.add(member.name)
     }
 
-<<<<<<< HEAD
     TypeStruct(sName, members, getTextSource(ctx))
-=======
-    TypeStruct(sName, members, getTextSource(ctx), getComment(ctx))
->>>>>>> d23e1a82
   }
 
   /*
@@ -137,11 +118,7 @@
       return TypeFloat(getTextSource(ctx))
     if (ctx.Identifier() != null)
       return TypeIdentifier(ctx.getText, getTextSource(ctx))
-<<<<<<< HEAD
-    throw new SyntaxException("sanity: unrecgonized type case", getTextSource(ctx))
-=======
     throw new SyntaxException("unrecgonized type", getTextSource(ctx), docSourceURL)
->>>>>>> d23e1a82
   }
 
   /*
@@ -167,13 +144,9 @@
     if (ctx.FloatLiteral() != null) {
       return ExprFloat(ctx.getText.toDouble, getTextSource(ctx))
     }
-<<<<<<< HEAD
-    throw new SyntaxException(s"Not an integer nor a float ${ctx.getText}", getTextSource(ctx))
-=======
     throw new SyntaxException(s"Not an integer nor a float ${ctx.getText}",
                               getTextSource(ctx),
                               docSourceURL)
->>>>>>> d23e1a82
   }
 
   /* expression_placeholder_option
@@ -190,13 +163,9 @@
       else if (ctx.number() != null)
         visitNumber(ctx.number())
       else
-<<<<<<< HEAD
-        throw new SyntaxException("sanity: not a string or a number", getTextSource(ctx))
-=======
         throw new SyntaxException("sanity: not a string or a number",
                                   getTextSource(ctx),
                                   docSourceURL)
->>>>>>> d23e1a82
 
     if (ctx.BoolLiteral() != null) {
       val b = ctx.BoolLiteral().getText.toLowerCase() == "true"
@@ -209,12 +178,8 @@
       return ExprPlaceholderPartSep(expr, getTextSource(ctx))
     }
     throw new SyntaxException(s"Not one of three known variants of a placeholder",
-<<<<<<< HEAD
-                              getTextSource(ctx))
-=======
                               getTextSource(ctx),
                               docSourceURL)
->>>>>>> d23e1a82
   }
 
   // These are full expressions of the same kind
@@ -243,11 +208,7 @@
         case ExprPlaceholderPartSep(sep, _) =>
           return ExprPlaceholderSep(sep, expr, source)
         case _ =>
-<<<<<<< HEAD
-          throw new SyntaxException("invalid place holder", getTextSource(ctx))
-=======
           throw new SyntaxException("invalid place holder", getTextSource(ctx), docSourceURL)
->>>>>>> d23e1a82
       }
     }
 
@@ -259,15 +220,6 @@
         case (ExprPlaceholderPartEqual(false, x, _), ExprPlaceholderPartEqual(true, y, _)) =>
           return ExprPlaceholderEqual(y, x, expr, source)
         case (_: ExprPlaceholderPartEqual, _: ExprPlaceholderPartEqual) =>
-<<<<<<< HEAD
-          throw new SyntaxException("invalid boolean place holder", getTextSource(ctx))
-        case (_, _) =>
-          throw new SyntaxException("invalid place holder", getTextSource(ctx))
-      }
-    }
-
-    throw new SyntaxException("invalid place holder", getTextSource(ctx))
-=======
           throw new SyntaxException("invalid boolean place holder",
                                     getTextSource(ctx),
                                     docSourceURL)
@@ -277,7 +229,6 @@
     }
 
     throw new SyntaxException("invalid place holder", getTextSource(ctx), docSourceURL)
->>>>>>> d23e1a82
   }
 
   /* string_part
@@ -360,12 +311,8 @@
       return ExprIdentifier(ctx.getText, getTextSource(ctx))
     }
     throw new SyntaxException("Not one of four supported variants of primitive_literal",
-<<<<<<< HEAD
-                              getTextSource(ctx))
-=======
                               getTextSource(ctx),
                               docSourceURL)
->>>>>>> d23e1a82
   }
 
   override def visitLor(ctx: WdlV1Parser.LorContext): Expr = {
@@ -477,13 +424,9 @@
 
     val n = elements.size
     if (n % 2 != 0)
-<<<<<<< HEAD
-      throw new SyntaxException("the expressions in a map must come in pairs", getTextSource(ctx))
-=======
       throw new SyntaxException("the expressions in a map must come in pairs",
                                 getTextSource(ctx),
                                 docSourceURL)
->>>>>>> d23e1a82
 
     val m: Vector[ExprMapItem] = Vector.tabulate(n / 2) { i =>
       val key = elements(2 * i)
@@ -533,11 +476,7 @@
     else if (ctx.MINUS() != null)
       ExprUniraryMinus(expr, getTextSource(ctx))
     else
-<<<<<<< HEAD
-      throw new SyntaxException("sanity", getTextSource(ctx))
-=======
       throw new SyntaxException("bad unirary expression", getTextSource(ctx), docSourceURL)
->>>>>>> d23e1a82
   }
 
   // | expr_core LBRACK expr RBRACK #at
@@ -569,11 +508,7 @@
   }
 
   override def visitLeft_name(ctx: WdlV1Parser.Left_nameContext): Expr = {
-<<<<<<< HEAD
-    val id = ctx.Identifier().getText
-=======
     val id = getIdentifierText(ctx.Identifier(), ctx)
->>>>>>> d23e1a82
     ExprIdentifier(id, getTextSource(ctx))
   }
 
@@ -725,13 +660,8 @@
     if (ctx.wdl_type() == null)
       throw new SyntaxException("type missing in declaration", getTextSource(ctx), docSourceURL)
     val wdlType: Type = visitWdl_type(ctx.wdl_type())
-<<<<<<< HEAD
-    val name: String = ctx.Identifier().getText
+    val name: String = getIdentifierText(ctx.Identifier(), ctx)
     Declaration(name, wdlType, None, getTextSource(ctx))
-=======
-    val name: String = getIdentifierText(ctx.Identifier(), ctx)
-    Declaration(name, wdlType, None, getTextSource(ctx), getComment(ctx))
->>>>>>> d23e1a82
   }
 
   /*
@@ -744,16 +674,12 @@
       throw new SyntaxException("type missing in declaration", getTextSource(ctx), docSourceURL)
     val wdlType = visitWdl_type(ctx.wdl_type())
     val name: String = getIdentifierText(ctx.Identifier(), ctx)
-    if (ctx.expr() == null)
-<<<<<<< HEAD
-      return Declaration(name, wdlType, None, getTextSource(ctx))
-    val expr: Expr = visitExpr(ctx.expr())
-    Declaration(name, wdlType, Some(expr), getTextSource(ctx))
-=======
-      return Declaration(name, wdlType, None, getTextSource(ctx), getComment(ctx))
-    val expr: Expr = visitExpr(ctx.expr())
-    Declaration(name, wdlType, Some(expr), getTextSource(ctx), getComment(ctx))
->>>>>>> d23e1a82
+    if (ctx.expr() == null) {
+      Declaration(name, wdlType, None, getTextSource(ctx))
+    } else {
+      val expr: Expr = visitExpr(ctx.expr())
+      Declaration(name, wdlType, Some(expr), getTextSource(ctx))
+    }
   }
 
   /*
@@ -776,11 +702,7 @@
   override def visitMeta_kv(ctx: WdlV1Parser.Meta_kvContext): MetaKV = {
     val id = getIdentifierText(ctx.Identifier(), ctx)
     val expr = visitExpr(ctx.expr())
-<<<<<<< HEAD
     MetaKV(id, expr, getTextSource(ctx))
-=======
-    MetaKV(id, expr, getTextSource(ctx), getComment(ctx))
->>>>>>> d23e1a82
   }
 
   //  PARAMETERMETA LBRACE meta_kv* RBRACE #parameter_meta
@@ -792,11 +714,7 @@
       .asScala
       .map(x => visitMeta_kv(x))
       .toVector
-<<<<<<< HEAD
     ParameterMetaSection(kvs, getTextSource(ctx))
-=======
-    ParameterMetaSection(kvs, getTextSource(ctx), getComment(ctx))
->>>>>>> d23e1a82
   }
 
   //  META LBRACE meta_kv* RBRACE #meta
@@ -806,11 +724,7 @@
       .asScala
       .map(x => visitMeta_kv(x))
       .toVector
-<<<<<<< HEAD
     MetaSection(kvs, getTextSource(ctx))
-=======
-    MetaSection(kvs, getTextSource(ctx), getComment(ctx))
->>>>>>> d23e1a82
   }
 
   /* task_runtime_kv
@@ -819,11 +733,7 @@
   override def visitTask_runtime_kv(ctx: WdlV1Parser.Task_runtime_kvContext): RuntimeKV = {
     val id: String = getIdentifierText(ctx.Identifier(), ctx)
     val expr: Expr = visitExpr(ctx.expr())
-<<<<<<< HEAD
     RuntimeKV(id, expr, getTextSource(ctx))
-=======
-    RuntimeKV(id, expr, getTextSource(ctx), getComment(ctx))
->>>>>>> d23e1a82
   }
 
   /* task_runtime
@@ -835,11 +745,7 @@
       .asScala
       .map(x => visitTask_runtime_kv(x))
       .toVector
-<<<<<<< HEAD
     RuntimeSection(kvs, getTextSource(ctx))
-=======
-    RuntimeSection(kvs, getTextSource(ctx), getComment(ctx))
->>>>>>> d23e1a82
   }
 
   /*
@@ -853,11 +759,7 @@
       .asScala
       .map(x => visitAny_decls(x))
       .toVector
-<<<<<<< HEAD
     InputSection(decls, getTextSource(ctx))
-=======
-    InputSection(decls, getTextSource(ctx), getComment(ctx))
->>>>>>> d23e1a82
   }
 
   /* task_output
@@ -869,11 +771,7 @@
       .asScala
       .map(x => visitBound_decls(x))
       .toVector
-<<<<<<< HEAD
     OutputSection(decls, getTextSource(ctx))
-=======
-    OutputSection(decls, getTextSource(ctx), getComment(ctx))
->>>>>>> d23e1a82
   }
 
   /* task_command_string_part
@@ -941,11 +839,7 @@
 
     // TODO: do the above until reaching a fixed point
 
-<<<<<<< HEAD
     CommandSection(cleanedParts, getTextSource(ctx))
-=======
-    CommandSection(cleanedParts, getTextSource(ctx), getComment(ctx))
->>>>>>> d23e1a82
   }
 
   // A that should appear zero or once. Make sure this is the case.
@@ -958,12 +852,8 @@
       case n =>
         throw new SyntaxException(
             s"section ${sectionName} appears ${n} times, it cannot appear more than once",
-<<<<<<< HEAD
-            getTextSource(ctx)
-=======
             getTextSource(ctx),
             docSourceURL
->>>>>>> d23e1a82
         )
     }
   }
@@ -977,12 +867,8 @@
       case n =>
         throw new SyntaxException(
             s"section ${sectionName} appears ${n} times, it must appear exactly once",
-<<<<<<< HEAD
-            getTextSource(ctx)
-=======
             getTextSource(ctx),
             docSourceURL
->>>>>>> d23e1a82
         )
     }
   }
@@ -1011,11 +897,7 @@
         val text = decl.text
         val docPart = docSourceURL.map(url => s" in ${url}").getOrElse("")
         Util.warning(
-<<<<<<< HEAD
-            s"Warning: '${varName}' appears in both input and output sections at ${text}",
-=======
             s"Warning: '${varName}' appears in both input and output sections at ${text}${docPart}",
->>>>>>> d23e1a82
             opts.verbosity
         )
       }
@@ -1028,12 +910,8 @@
         if (!(ioVarNames contains k))
           throw new SyntaxException(
               s"parameter ${k} does not appear in the input or output sections",
-<<<<<<< HEAD
-              getTextSource(ctx)
-=======
               getTextSource(ctx),
               docSourceURL
->>>>>>> d23e1a82
           )
     }
   }
@@ -1078,12 +956,7 @@
         meta = meta,
         parameterMeta = parameterMeta,
         runtime = runtime,
-<<<<<<< HEAD
         text = getTextSource(ctx)
-=======
-        text = getTextSource(ctx),
-        getComment(ctx)
->>>>>>> d23e1a82
     )
   }
 
@@ -1131,22 +1004,14 @@
       .asScala
       .map(x => visitImport_alias(x))
       .toVector
-<<<<<<< HEAD
     ImportDoc(name, aliases, addr, getTextSource(ctx))
-=======
-    ImportDoc(name, aliases, addr, getTextSource(ctx), getComment(ctx))
->>>>>>> d23e1a82
   }
 
   /* call_alias
 	: AS Identifier
 	; */
   override def visitCall_alias(ctx: WdlV1Parser.Call_aliasContext): CallAlias = {
-<<<<<<< HEAD
-    CallAlias(ctx.Identifier().getText, getTextSource(ctx))
-=======
     CallAlias(getIdentifierText(ctx.Identifier(), ctx), getTextSource(ctx))
->>>>>>> d23e1a82
   }
 
   /* call_input
@@ -1154,11 +1019,7 @@
 	; */
   override def visitCall_input(ctx: WdlV1Parser.Call_inputContext): CallInput = {
     val expr = visitExpr(ctx.expr())
-<<<<<<< HEAD
-    CallInput(ctx.Identifier().getText, expr, getTextSource(ctx))
-=======
     CallInput(getIdentifierText(ctx.Identifier(), ctx), expr, getTextSource(ctx))
->>>>>>> d23e1a82
   }
 
   /* call_inputs
@@ -1205,11 +1066,7 @@
         Some(visitCall_body(ctx.call_body()))
       }
 
-<<<<<<< HEAD
     Call(name, alias, inputs, getTextSource(ctx))
-=======
-    Call(name, alias, inputs, getTextSource(ctx), getComment(ctx))
->>>>>>> d23e1a82
   }
 
   /*
@@ -1224,11 +1081,7 @@
       .asScala
       .map(visitInner_workflow_element)
       .toVector
-<<<<<<< HEAD
     Scatter(id, expr, body, getTextSource(ctx))
-=======
-    Scatter(id, expr, body, getTextSource(ctx), getComment(ctx))
->>>>>>> d23e1a82
   }
 
   /* conditional
@@ -1241,11 +1094,7 @@
       .asScala
       .map(visitInner_workflow_element)
       .toVector
-<<<<<<< HEAD
     Conditional(expr, body, getTextSource(ctx))
-=======
-    Conditional(expr, body, getTextSource(ctx), getComment(ctx))
->>>>>>> d23e1a82
   }
 
   /* workflow_input
@@ -1257,11 +1106,7 @@
       .asScala
       .map(x => visitAny_decls(x))
       .toVector
-<<<<<<< HEAD
     InputSection(decls, getTextSource(ctx))
-=======
-    InputSection(decls, getTextSource(ctx), getComment(ctx))
->>>>>>> d23e1a82
   }
 
   /* workflow_output
@@ -1274,11 +1119,7 @@
       .asScala
       .map(x => visitBound_decls(x))
       .toVector
-<<<<<<< HEAD
     OutputSection(decls, getTextSource(ctx))
-=======
-    OutputSection(decls, getTextSource(ctx), getComment(ctx))
->>>>>>> d23e1a82
   }
 
   /* inner_workflow_element
@@ -1342,11 +1183,7 @@
 
     parameterMeta.foreach(validateParamMeta(_, input, output, ctx))
 
-<<<<<<< HEAD
     Workflow(name, input, output, meta, parameterMeta, wfElems, getTextSource(ctx))
-=======
-    Workflow(name, input, output, meta, parameterMeta, wfElems, getTextSource(ctx), getComment(ctx))
->>>>>>> d23e1a82
   }
 
   /*
@@ -1392,11 +1229,12 @@
       else
         Some(visitWorkflow(ctx.workflow()))
 
-<<<<<<< HEAD
-    Document(docSourceURL.get, version, elems, workflow, getTextSource(ctx), comments.toMap)
-=======
-    Document(docSourceURL.get, version, elems, workflow, getTextSource(ctx), getComment(ctx))
->>>>>>> d23e1a82
+    Document(docSourceURL.get,
+             version,
+             elems,
+             workflow,
+             getTextSource(ctx),
+             CommentMap(comments.toMap))
   }
 
   def parseDocument: Document = {
