package wdlTools.syntax.v1_0

// Parse one document. Do not follow imports.

import java.net.URL
import org.antlr.v4.runtime._
import org.antlr.v4.runtime.tree.TerminalNode
import org.openwdl.wdl.parser.v1_0._
import wdlTools.syntax.Antlr4Util.{Grammar, GrammarFactory}
import wdlTools.syntax.v1_0.ConcreteSyntax._
import wdlTools.syntax.{Comment, SyntaxException, TextSource, WdlVersion}
import wdlTools.util.{Options, SourceCode, Util}

import scala.collection.JavaConverters._
import scala.collection.mutable

object ParseDocument {
  case class V1_0GrammarFactory(opts: Options)
      extends GrammarFactory[WdlV1Lexer, WdlV1Parser](opts) {
    override def createLexer(charStream: CharStream): WdlV1Lexer = {
      new WdlV1Lexer(charStream)
    }

    override def createParser(tokenStream: CommonTokenStream): WdlV1Parser = {
      new WdlV1Parser(tokenStream)
    }
  }

  def apply(sourceCode: SourceCode, opts: Options): Document = {
    val grammarFactory = V1_0GrammarFactory(opts)
    val grammar = grammarFactory.createGrammar(sourceCode.toString)
    val visitor = new ParseDocument(grammar, sourceCode.url, opts)
    val document = visitor.apply()
    grammar.verify()
    document
  }
}

case class ParseDocument(grammar: Grammar[WdlV1Lexer, WdlV1Parser],
                         docSourceURL: URL,
                         opts: Options)
    extends WdlV1ParserBaseVisitor[Element] {
<<<<<<< HEAD

  private def makeWdlException(msg: String, ctx: ParserRuleContext): RuntimeException = {
    val tok = ctx.start
    val line = tok.getLine
    val col = tok.getCharPositionInLine
    new RuntimeException(s"${msg}  in line ${line} col ${col}")
  }
=======
>>>>>>> c54cd0f4

  private def getSourceText(ctx: ParserRuleContext): TextSource = {
    grammar.getSourceText(ctx, Some(docSourceURL))
  }

  private def getSourceText(symbol: TerminalNode): TextSource = {
    grammar.getSourceText(symbol, Some(docSourceURL))
  }

  private def getComment(ctx: ParserRuleContext): Option[Comment] = {
    grammar.getComment(ctx)
  }

  /*
struct
	: STRUCT Identifier LBRACE (unbound_decls)* RBRACE
	;
   */
  override def visitStruct(ctx: WdlV1Parser.StructContext): TypeStruct = {
    val sName = ctx.Identifier().getText
    val members: Vector[StructMember] = ctx
      .unbound_decls()
      .asScala
      .map { x =>
        val decl = visitUnbound_decls(x)
        StructMember(decl.name, decl.wdlType, decl.text, decl.comment)
      }
      .toVector

    // check that each field appears once
    val memberNames: mutable.Set[String] = mutable.HashSet.empty
    members.foreach { member =>
      if (memberNames.contains(member.name)) {
        throw new SyntaxException(s"struct ${sName} has field ${member.name} defined twice",
                                  getSourceText(ctx))
      }
      memberNames.add(member.name)
    }

    TypeStruct(sName, members, getSourceText(ctx), getComment(ctx))
  }

  /*
map_type
	: MAP LBRACK wdl_type COMMA wdl_type RBRACK
	;
   */
  override def visitMap_type(ctx: WdlV1Parser.Map_typeContext): Type = {
    val kt: Type = visitWdl_type(ctx.wdl_type(0))
    val vt: Type = visitWdl_type(ctx.wdl_type(1))
    TypeMap(kt, vt, getSourceText(ctx))
  }

  /*
array_type
	: ARRAY LBRACK wdl_type RBRACK PLUS?
	;
   */
  override def visitArray_type(ctx: WdlV1Parser.Array_typeContext): Type = {
    val t: Type = visitWdl_type(ctx.wdl_type())
    val nonEmpty = ctx.PLUS() != null
    TypeArray(t, nonEmpty, getSourceText(ctx))
  }

  /*
pair_type
	: PAIR LBRACK wdl_type COMMA wdl_type RBRACK
	;
   */
  override def visitPair_type(ctx: WdlV1Parser.Pair_typeContext): Type = {
    val lt: Type = visitWdl_type(ctx.wdl_type(0))
    val rt: Type = visitWdl_type(ctx.wdl_type(1))
    TypePair(lt, rt, getSourceText(ctx))
  }

  /*
type_base
	: array_type
	| map_type
	| pair_type
	| (STRING | FILE | BOOLEAN | OBJECT | INT | FLOAT | Identifier)
	;
   */
  override def visitType_base(ctx: WdlV1Parser.Type_baseContext): Type = {
    if (ctx.array_type() != null)
      return visitArray_type(ctx.array_type())
    if (ctx.map_type() != null)
      return visitMap_type(ctx.map_type())
    if (ctx.pair_type() != null)
      return visitPair_type(ctx.pair_type())
    if (ctx.STRING() != null)
      return TypeString(getSourceText(ctx))
    if (ctx.FILE() != null)
      return TypeFile(getSourceText(ctx))
    if (ctx.BOOLEAN() != null)
      return TypeBoolean(getSourceText(ctx))
    if (ctx.OBJECT() != null)
      return TypeObject(getSourceText(ctx))
    if (ctx.INT() != null)
      return TypeInt(getSourceText(ctx))
    if (ctx.FLOAT() != null)
      return TypeFloat(getSourceText(ctx))
    if (ctx.Identifier() != null)
      return TypeIdentifier(ctx.getText, getSourceText(ctx))
    throw new SyntaxException("sanity: unrecgonized type case", getSourceText(ctx))
  }

  /*
wdl_type
  : (type_base OPTIONAL | type_base)
  ;
   */
  override def visitWdl_type(ctx: WdlV1Parser.Wdl_typeContext): Type = {
<<<<<<< HEAD
    visitChildren(ctx).asInstanceOf[Type]
=======
    val t = visitType_base(ctx.type_base())
    if (ctx.OPTIONAL() != null)
      TypeOptional(t, getSourceText(ctx))
    else
      t
>>>>>>> c54cd0f4
  }

  // EXPRESSIONS

  override def visitNumber(ctx: WdlV1Parser.NumberContext): Expr = {
    if (ctx.IntLiteral() != null) {
      return ExprInt(ctx.getText.toInt, getSourceText(ctx))
    }
    if (ctx.FloatLiteral() != null) {
      return ExprFloat(ctx.getText.toDouble, getSourceText(ctx))
    }
    throw new SyntaxException(s"Not an integer nor a float ${ctx.getText}", getSourceText(ctx))
  }

  /* expression_placeholder_option
  : BoolLiteral EQUAL (string | number)
  | DEFAULT EQUAL (string | number)
  | SEP EQUAL (string | number)
  ; */
  override def visitExpression_placeholder_option(
      ctx: WdlV1Parser.Expression_placeholder_optionContext
  ): PlaceHolderPart = {
    val expr: Expr =
      if (ctx.string() != null)
        visitString(ctx.string())
      else if (ctx.number() != null)
        visitNumber(ctx.number())
      else
        throw new SyntaxException("sanity: not a string or a number", getSourceText(ctx))

    if (ctx.BoolLiteral() != null) {
      val b = ctx.BoolLiteral().getText.toLowerCase() == "true"
      return ExprPlaceholderPartEqual(b, expr, getSourceText(ctx))
    }
    if (ctx.DEFAULT() != null) {
      return ExprPlaceholderPartDefault(expr, getSourceText(ctx))
    }
    if (ctx.SEP() != null) {
      return ExprPlaceholderPartSep(expr, getSourceText(ctx))
    }
    throw new SyntaxException(s"Not one of three known variants of a placeholder",
                              getSourceText(ctx))
  }

  // These are full expressions of the same kind
  //
  // ${true="--yes" false="--no" boolean_value}
  // ${default="foo" optional_value}
  // ${sep=", " array_value}
  private def parseEntirePlaceHolderExpression(placeHolders: Vector[PlaceHolderPart],
                                               expr: Expr,
                                               ctx: ParserRuleContext): Expr = {
    if (placeHolders.isEmpty) {
      // This is just an expression inside braces
      // ${1}
      // ${x + 3}
      return expr
    }
    val source = getSourceText(ctx)

    // This is a place-holder such as
    //   ${default="foo" optional_value}
    //   ${sep=", " array_value}
    if (placeHolders.size == 1) {
      placeHolders.head match {
        case ExprPlaceholderPartDefault(default, _) =>
          return ExprPlaceholderDefault(default, expr, source)
        case ExprPlaceholderPartSep(sep, _) =>
          return ExprPlaceholderSep(sep, expr, source)
        case _ =>
          throw new SyntaxException("invalid place holder", getSourceText(ctx))
      }
    }

    //   ${true="--yes" false="--no" boolean_value}
    if (placeHolders.size == 2) {
      (placeHolders(0), placeHolders(1)) match {
        case (ExprPlaceholderPartEqual(true, x, _), ExprPlaceholderPartEqual(false, y, _)) =>
          return ExprPlaceholderEqual(x, y, expr, source)
        case (ExprPlaceholderPartEqual(false, x, _), ExprPlaceholderPartEqual(true, y, _)) =>
          return ExprPlaceholderEqual(y, x, expr, source)
        case (_: ExprPlaceholderPartEqual, _: ExprPlaceholderPartEqual) =>
          throw new SyntaxException("invalid boolean place holder", getSourceText(ctx))
        case (_, _) =>
          throw new SyntaxException("invalid place holder", getSourceText(ctx))
      }
    }

    throw new SyntaxException("invalid place holder", getSourceText(ctx))
  }

  /* string_part
  : StringPart*
  ; */
  override def visitString_part(ctx: WdlV1Parser.String_partContext): ExprCompoundString = {
    val parts: Vector[Expr] = ctx
      .StringPart()
      .asScala
      .map(x => ExprString(x.getText, getSourceText(x)))
      .toVector
    ExprCompoundString(parts, getSourceText(ctx))
  }

  /* string_expr_part
  : StringCommandStart (expression_placeholder_option)* expr RBRACE
  ; */
  override def visitString_expr_part(ctx: WdlV1Parser.String_expr_partContext): Expr = {
    val pHolder: Vector[PlaceHolderPart] = ctx
      .expression_placeholder_option()
      .asScala
      .map(visitExpression_placeholder_option)
      .toVector
    val expr = visitExpr(ctx.expr())
    parseEntirePlaceHolderExpression(pHolder, expr, ctx)
  }

  /* string_expr_with_string_part
  : string_expr_part string_part
  ; */
  override def visitString_expr_with_string_part(
      ctx: WdlV1Parser.String_expr_with_string_partContext
  ): ExprCompoundString = {
    val exprPart = visitString_expr_part(ctx.string_expr_part())
    val strPart = visitString_part(ctx.string_part())
    ExprCompoundString(Vector(exprPart, strPart), getSourceText(ctx))
  }

  /*
string
  : DQUOTE string_part string_expr_with_string_part* DQUOTE
  | SQUOTE string_part string_expr_with_string_part* SQUOTE
  ;
   */
  override def visitString(ctx: WdlV1Parser.StringContext): Expr = {
    val stringPart = ExprString(ctx.string_part().getText, getSourceText(ctx.string_part()))
    val exprPart: Vector[ExprCompoundString] = ctx
      .string_expr_with_string_part()
      .asScala
      .map(visitString_expr_with_string_part)
      .toVector
    val exprPart2: Vector[Expr] = exprPart.flatMap(_.value)
    if (exprPart2.isEmpty) {
      // A string  literal
      stringPart
    } else {
      // A string that includes interpolation
      ExprCompoundString(Vector(stringPart) ++ exprPart2, getSourceText(ctx))
    }
  }

  /* primitive_literal
	: BoolLiteral
	| number
	| string
	| Identifier
	; */
  override def visitPrimitive_literal(ctx: WdlV1Parser.Primitive_literalContext): Expr = {
    if (ctx.BoolLiteral() != null) {
      val value = ctx.getText.toLowerCase() == "true"
      return ExprBoolean(value, getSourceText(ctx))
    }
    if (ctx.number() != null) {
      return visitNumber(ctx.number())
    }
    if (ctx.string() != null) {
      return visitString(ctx.string())
    }
    if (ctx.Identifier() != null) {
      return ExprIdentifier(ctx.getText, getSourceText(ctx))
    }
    throw new SyntaxException("Not one of four supported variants of primitive_literal",
                              getSourceText(ctx))
  }

  override def visitLor(ctx: WdlV1Parser.LorContext): Expr = {
    val arg0: Expr = visitExpr_infix0(ctx.expr_infix0())
    val arg1: Expr = visitExpr_infix1(ctx.expr_infix1())
    ExprLor(arg0, arg1, getSourceText(ctx))
  }

  override def visitLand(ctx: WdlV1Parser.LandContext): Expr = {
    val arg0 = visitExpr_infix1(ctx.expr_infix1())
    val arg1 = visitExpr_infix2(ctx.expr_infix2())
    ExprLand(arg0, arg1, getSourceText(ctx))
  }

  override def visitEqeq(ctx: WdlV1Parser.EqeqContext): Expr = {
    val arg0 = visitExpr_infix2(ctx.expr_infix2())
    val arg1 = visitExpr_infix3(ctx.expr_infix3())
    ExprEqeq(arg0, arg1, getSourceText(ctx))
  }
  override def visitLt(ctx: WdlV1Parser.LtContext): Expr = {
    val arg0 = visitExpr_infix2(ctx.expr_infix2())
    val arg1 = visitExpr_infix3(ctx.expr_infix3())
    ExprLt(arg0, arg1, getSourceText(ctx))
  }

  override def visitGte(ctx: WdlV1Parser.GteContext): Expr = {
    val arg0 = visitExpr_infix2(ctx.expr_infix2())
    val arg1 = visitExpr_infix3(ctx.expr_infix3())
    ExprGte(arg0, arg1, getSourceText(ctx))
  }

  override def visitNeq(ctx: WdlV1Parser.NeqContext): Expr = {
    val arg0 = visitExpr_infix2(ctx.expr_infix2())
    val arg1 = visitExpr_infix3(ctx.expr_infix3())
    ExprNeq(arg0, arg1, getSourceText(ctx))
  }

  override def visitLte(ctx: WdlV1Parser.LteContext): Expr = {
    val arg0 = visitExpr_infix2(ctx.expr_infix2())
    val arg1 = visitExpr_infix3(ctx.expr_infix3())
    ExprLte(arg0, arg1, getSourceText(ctx))
  }

  override def visitGt(ctx: WdlV1Parser.GtContext): Expr = {
    val arg0 = visitExpr_infix2(ctx.expr_infix2())
    val arg1 = visitExpr_infix3(ctx.expr_infix3())
    ExprGt(arg0, arg1, getSourceText(ctx))
  }

  override def visitAdd(ctx: WdlV1Parser.AddContext): Expr = {
    val arg0 = visitExpr_infix3(ctx.expr_infix3())
    val arg1 = visitExpr_infix4(ctx.expr_infix4())
    ExprAdd(arg0, arg1, getSourceText(ctx))
  }

  override def visitSub(ctx: WdlV1Parser.SubContext): Expr = {
    val arg0 = visitExpr_infix3(ctx.expr_infix3())
    val arg1 = visitExpr_infix4(ctx.expr_infix4())
    ExprSub(arg0, arg1, getSourceText(ctx))
  }

  override def visitMod(ctx: WdlV1Parser.ModContext): Expr = {
    val arg0 = visitExpr_infix4(ctx.expr_infix4())
    val arg1 = visitExpr_infix5(ctx.expr_infix5())
    ExprMod(arg0, arg1, getSourceText(ctx))
  }

  override def visitMul(ctx: WdlV1Parser.MulContext): Expr = {
    val arg0 = visitExpr_infix4(ctx.expr_infix4())
    val arg1 = visitExpr_infix5(ctx.expr_infix5())
    ExprMul(arg0, arg1, getSourceText(ctx))
  }

  override def visitDivide(ctx: WdlV1Parser.DivideContext): Expr = {
    val arg0 = visitExpr_infix4(ctx.expr_infix4())
    val arg1 = visitExpr_infix5(ctx.expr_infix5())
    ExprDivide(arg0, arg1, getSourceText(ctx))
  }

  // | LPAREN expr RPAREN #expression_group
  override def visitExpression_group(ctx: WdlV1Parser.Expression_groupContext): Expr = {
    visitExpr(ctx.expr())
  }

  // | LBRACK (expr (COMMA expr)*)* RBRACK #array_literal
  override def visitArray_literal(ctx: WdlV1Parser.Array_literalContext): Expr = {
    val elements: Vector[Expr] = ctx
      .expr()
      .asScala
      .map(x => visitExpr(x))
      .toVector
    ExprArrayLiteral(elements, getSourceText(ctx))
  }

  // | LPAREN expr COMMA expr RPAREN #pair_literal
  override def visitPair_literal(ctx: WdlV1Parser.Pair_literalContext): Expr = {
    val arg0 = visitExpr(ctx.expr(0))
    val arg1 = visitExpr(ctx.expr(1))
    ExprPair(arg0, arg1, getSourceText(ctx))
  }

  //| LBRACE (expr COLON expr (COMMA expr COLON expr)*)* RBRACE #map_literal
  override def visitMap_literal(ctx: WdlV1Parser.Map_literalContext): Expr = {
    val elements = ctx
      .expr()
      .asScala
      .map(x => visitExpr(x))
      .toVector

    val n = elements.size
    if (n % 2 != 0)
      throw new SyntaxException("the expressions in a map must come in pairs", getSourceText(ctx))

    val m: Map[Expr, Expr] =
      Vector.tabulate(n / 2)(i => elements(2 * i) -> elements(2 * i + 1)).toMap
    ExprMapLiteral(m, getSourceText(ctx))
  }

  // | OBJECT_LITERAL LBRACE (Identifier COLON expr (COMMA Identifier COLON expr)*)* RBRACE #object_literal
  override def visitObject_literal(ctx: WdlV1Parser.Object_literalContext): Expr = {
    val ids: Vector[String] = ctx
      .Identifier()
      .asScala
      .map(x => x.getText)
      .toVector
    val elements: Vector[Expr] = ctx
      .expr()
      .asScala
      .map(x => visitExpr(x))
      .toVector
    ExprObjectLiteral((ids zip elements).toMap, getSourceText(ctx))
  }

  // | NOT expr #negate
  override def visitNegate(ctx: WdlV1Parser.NegateContext): Expr = {
    val expr = visitExpr(ctx.expr())
    ExprNegate(expr, getSourceText(ctx))
  }

  // | (PLUS | MINUS) expr #unirarysigned
  override def visitUnirarysigned(ctx: WdlV1Parser.UnirarysignedContext): Expr = {
    val expr = visitExpr(ctx.expr())

    if (ctx.PLUS() != null)
      ExprUniraryPlus(expr, getSourceText(ctx))
    else if (ctx.MINUS() != null)
      ExprUniraryMinus(expr, getSourceText(ctx))
    else
      throw new SyntaxException("sanity", getSourceText(ctx))
  }

  // | expr_core LBRACK expr RBRACK #at
  override def visitAt(ctx: WdlV1Parser.AtContext): Expr = {
    val array = visitExpr_core(ctx.expr_core())
    val index = visitExpr(ctx.expr())
    ExprAt(array, index, getSourceText(ctx))
  }

  // | Identifier LPAREN (expr (COMMA expr)*)? RPAREN #apply
  override def visitApply(ctx: WdlV1Parser.ApplyContext): Expr = {
    val funcName = ctx.Identifier().getText
    val elements = ctx
      .expr()
      .asScala
      .map(x => visitExpr(x))
      .toVector
    ExprApply(funcName, elements, getSourceText(ctx))
  }

  // | IF expr THEN expr ELSE expr #ifthenelse
  override def visitIfthenelse(ctx: WdlV1Parser.IfthenelseContext): Expr = {
    val elements = ctx
      .expr()
      .asScala
      .map(x => visitExpr(x))
      .toVector
    ExprIfThenElse(elements(0), elements(1), elements(2), getSourceText(ctx))
  }

  override def visitLeft_name(ctx: WdlV1Parser.Left_nameContext): Expr = {
    val id = ctx.Identifier().getText
    ExprIdentifier(id, getSourceText(ctx))
  }

  // | expr_core DOT Identifier #get_name
  override def visitGet_name(ctx: WdlV1Parser.Get_nameContext): Expr = {
    val e = visitExpr_core(ctx.expr_core())
    val id = ctx.Identifier.getText
    ExprGetName(e, id, getSourceText(ctx))
  }

  /*expr_infix0
	: expr_infix0 OR expr_infix1 #lor
	| expr_infix1 #infix1
	; */

  private def visitExpr_infix0(ctx: WdlV1Parser.Expr_infix0Context): Expr = {
    ctx match {
      case lor: WdlV1Parser.LorContext       => visitLor(lor)
      case infix1: WdlV1Parser.Infix1Context => visitInfix1(infix1).asInstanceOf[Expr]
<<<<<<< HEAD
      case _                                 => visitChildren(ctx).asInstanceOf[Expr]
=======
>>>>>>> c54cd0f4
    }
  }

  /* expr_infix1
	: expr_infix1 AND expr_infix2 #land
	| expr_infix2 #infix2
	; */
  private def visitExpr_infix1(ctx: WdlV1Parser.Expr_infix1Context): Expr = {
    ctx match {
      case land: WdlV1Parser.LandContext     => visitLand(land)
      case infix2: WdlV1Parser.Infix2Context => visitInfix2(infix2).asInstanceOf[Expr]
<<<<<<< HEAD
      case _                                 => visitChildren(ctx).asInstanceOf[Expr]
=======
>>>>>>> c54cd0f4
    }
  }

  /* expr_infix2
	: expr_infix2 EQUALITY expr_infix3 #eqeq
	| expr_infix2 NOTEQUAL expr_infix3 #neq
	| expr_infix2 LTE expr_infix3 #lte
	| expr_infix2 GTE expr_infix3 #gte
	| expr_infix2 LT expr_infix3 #lt
	| expr_infix2 GT expr_infix3 #gt
	| expr_infix3 #infix3
	; */

  private def visitExpr_infix2(ctx: WdlV1Parser.Expr_infix2Context): Expr = {
    ctx match {
      case eqeq: WdlV1Parser.EqeqContext     => visitEqeq(eqeq)
      case neq: WdlV1Parser.NeqContext       => visitNeq(neq)
      case lte: WdlV1Parser.LteContext       => visitLte(lte)
      case gte: WdlV1Parser.GteContext       => visitGte(gte)
      case lt: WdlV1Parser.LtContext         => visitLt(lt)
      case gt: WdlV1Parser.GtContext         => visitGt(gt)
      case infix3: WdlV1Parser.Infix3Context => visitInfix3(infix3).asInstanceOf[Expr]
<<<<<<< HEAD
      case _                                 => visitChildren(ctx).asInstanceOf[Expr]
=======
>>>>>>> c54cd0f4
    }
  }

  /* expr_infix3
	: expr_infix3 PLUS expr_infix4 #add
	| expr_infix3 MINUS expr_infix4 #sub
	| expr_infix4 #infix4
	; */
  private def visitExpr_infix3(ctx: WdlV1Parser.Expr_infix3Context): Expr = {
    ctx match {
      case add: WdlV1Parser.AddContext       => visitAdd(add)
      case sub: WdlV1Parser.SubContext       => visitSub(sub)
      case infix4: WdlV1Parser.Infix4Context => visitInfix4(infix4).asInstanceOf[Expr]
<<<<<<< HEAD
      case _                                 => visitChildren(ctx).asInstanceOf[Expr]
=======
>>>>>>> c54cd0f4
    }
  }

  /* expr_infix4
	: expr_infix4 STAR expr_infix5 #mul
	| expr_infix4 DIVIDE expr_infix5 #divide
	| expr_infix4 MOD expr_infix5 #mod
	| expr_infix5 #infix5
	;  */
  private def visitExpr_infix4(ctx: WdlV1Parser.Expr_infix4Context): Expr = {
    ctx match {
      case mul: WdlV1Parser.MulContext       => visitMul(mul)
      case divide: WdlV1Parser.DivideContext => visitDivide(divide)
      case mod: WdlV1Parser.ModContext       => visitMod(mod)
      case infix5: WdlV1Parser.Infix5Context => visitInfix5(infix5).asInstanceOf[Expr]
<<<<<<< HEAD
//      case _ => visitChildren(ctx).asInstanceOf[Expr]
=======
>>>>>>> c54cd0f4
    }
  }

  /* expr_infix5
	: expr_core
	; */

  override def visitExpr_infix5(ctx: WdlV1Parser.Expr_infix5Context): Expr = {
    visitExpr_core(ctx.expr_core())
  }

  /* expr
	: expr_infix
	; */
  override def visitExpr(ctx: WdlV1Parser.ExprContext): Expr = {
    visitChildren(ctx).asInstanceOf[Expr]
  }

  /* expr_core
	: LPAREN expr RPAREN #expression_group
	| primitive_literal #primitives
	| LBRACK (expr (COMMA expr)*)* RBRACK #array_literal
	| LPAREN expr COMMA expr RPAREN #pair_literal
	| LBRACE (expr COLON expr (COMMA expr COLON expr)*)* RBRACE #map_literal
	| OBJECT_LITERAL LBRACE (Identifier COLON expr (COMMA Identifier COLON expr)*)* RBRACE #object_literal
	| NOT expr #negate
	| (PLUS | MINUS) expr #unirarysigned
	| expr_core LBRACK expr RBRACK #at
	| IF expr THEN expr ELSE expr #ifthenelse
	| Identifier LPAREN (expr (COMMA expr)*)? RPAREN #apply
	| Identifier #left_name
	| expr_core DOT Identifier #get_name
	; */
  private def visitExpr_core(ctx: WdlV1Parser.Expr_coreContext): Expr = {
    ctx match {
      case group: WdlV1Parser.Expression_groupContext => visitExpression_group(group)
      case primitives: WdlV1Parser.PrimitivesContext =>
<<<<<<< HEAD
        visitChildren(primitives).asInstanceOf[Expr]
=======
        visitPrimitive_literal(primitives.primitive_literal())
>>>>>>> c54cd0f4
      case array_literal: WdlV1Parser.Array_literalContext => visitArray_literal(array_literal)
      case pair_literal: WdlV1Parser.Pair_literalContext   => visitPair_literal(pair_literal)
      case map_literal: WdlV1Parser.Map_literalContext     => visitMap_literal(map_literal)
      case obj_literal: WdlV1Parser.Object_literalContext  => visitObject_literal(obj_literal)
      case negate: WdlV1Parser.NegateContext               => visitNegate(negate)
      case unirarysigned: WdlV1Parser.UnirarysignedContext => visitUnirarysigned(unirarysigned)
      case at: WdlV1Parser.AtContext                       => visitAt(at)
      case ifthenelse: WdlV1Parser.IfthenelseContext       => visitIfthenelse(ifthenelse)
      case apply: WdlV1Parser.ApplyContext                 => visitApply(apply)
      case left_name: WdlV1Parser.Left_nameContext         => visitLeft_name(left_name)
      case get_name: WdlV1Parser.Get_nameContext           => visitGet_name(get_name)
<<<<<<< HEAD
//      case _ => visitChildren(ctx).asInstanceOf[Expr]
=======
>>>>>>> c54cd0f4
    }
  }

  /*
unbound_decls
	: wdl_type Identifier
	;
   */
  override def visitUnbound_decls(ctx: WdlV1Parser.Unbound_declsContext): Declaration = {
    val wdlType: Type = visitWdl_type(ctx.wdl_type())
    val name: String = ctx.Identifier().getText
    Declaration(name, wdlType, None, getSourceText(ctx), getComment(ctx))
  }

  /*
bound_decls
	: wdl_type Identifier EQUAL expr
	;
   */
  override def visitBound_decls(ctx: WdlV1Parser.Bound_declsContext): Declaration = {
    val wdlType: Type = visitWdl_type(ctx.wdl_type())
    val name: String = ctx.Identifier().getText
    if (ctx.expr() == null)
      return Declaration(name, wdlType, None, getSourceText(ctx), getComment(ctx))
    val expr: Expr = visitExpr(ctx.expr())
    Declaration(name, wdlType, Some(expr), getSourceText(ctx), getComment(ctx))
  }

  /*
any_decls
	: unbound_decls
	| bound_decls
	;
   */
  override def visitAny_decls(ctx: WdlV1Parser.Any_declsContext): Declaration = {
    if (ctx.unbound_decls() != null)
      return visitUnbound_decls(ctx.unbound_decls())
    if (ctx.bound_decls() != null)
      return visitBound_decls(ctx.bound_decls())
    throw new Exception("sanity")
  }

  /* meta_kv
   : Identifier COLON expr
   ; */
  override def visitMeta_kv(ctx: WdlV1Parser.Meta_kvContext): MetaKV = {
    val id = ctx.Identifier().getText
    val expr = visitExpr(ctx.expr())
    MetaKV(id, expr, getSourceText(ctx), getComment(ctx))
  }

  //  PARAMETERMETA LBRACE meta_kv* RBRACE #parameter_meta
  override def visitParameter_meta(
      ctx: WdlV1Parser.Parameter_metaContext
  ): ParameterMetaSection = {
    val kvs: Vector[MetaKV] = ctx
      .meta_kv()
      .asScala
      .map(x => visitMeta_kv(x))
      .toVector
    ParameterMetaSection(kvs, getSourceText(ctx), getComment(ctx))
  }

  //  META LBRACE meta_kv* RBRACE #meta
  override def visitMeta(ctx: WdlV1Parser.MetaContext): MetaSection = {
    val kvs: Vector[MetaKV] = ctx
      .meta_kv()
      .asScala
      .map(x => visitMeta_kv(x))
      .toVector
    MetaSection(kvs, getSourceText(ctx), getComment(ctx))
  }

  /* task_runtime_kv
 : Identifier COLON expr
 ; */
  override def visitTask_runtime_kv(ctx: WdlV1Parser.Task_runtime_kvContext): RuntimeKV = {
    val id: String = ctx.Identifier.getText
    val expr: Expr = visitExpr(ctx.expr())
    RuntimeKV(id, expr, getSourceText(ctx), getComment(ctx))
  }

  /* task_runtime
 : RUNTIME LBRACE (task_runtime_kv)* RBRACE
 ; */
  override def visitTask_runtime(ctx: WdlV1Parser.Task_runtimeContext): RuntimeSection = {
    val kvs = ctx
      .task_runtime_kv()
      .asScala
      .map(x => visitTask_runtime_kv(x))
      .toVector
    RuntimeSection(kvs, getSourceText(ctx), getComment(ctx))
  }

  /*
task_input
	: INPUT LBRACE (any_decls)* RBRACE
	;
   */
  override def visitTask_input(ctx: WdlV1Parser.Task_inputContext): InputSection = {
    val decls = ctx
      .any_decls()
      .asScala
      .map(x => visitAny_decls(x))
      .toVector
    InputSection(decls, getSourceText(ctx), getComment(ctx))
  }

  /* task_output
	: OUTPUT LBRACE (bound_decls)* RBRACE
	; */
  override def visitTask_output(ctx: WdlV1Parser.Task_outputContext): OutputSection = {
    val decls = ctx
      .bound_decls()
      .asScala
      .map(x => visitBound_decls(x))
      .toVector
    OutputSection(decls, getSourceText(ctx), getComment(ctx))
  }

  /* task_command_string_part
    : CommandStringPart*
    ; */
  override def visitTask_command_string_part(
      ctx: WdlV1Parser.Task_command_string_partContext
  ): ExprString = {
    val text: String = ctx
      .CommandStringPart()
      .asScala
      .map(x => x.getText)
      .mkString("")
    ExprString(text, getSourceText(ctx))
  }

  /* task_command_expr_part
    : StringCommandStart  (expression_placeholder_option)* expr RBRACE
    ; */
  override def visitTask_command_expr_part(
      ctx: WdlV1Parser.Task_command_expr_partContext
  ): Expr = {
    val placeHolders: Vector[PlaceHolderPart] = ctx
      .expression_placeholder_option()
      .asScala
      .map(x => visitExpression_placeholder_option(x))
      .toVector
    val expr = visitExpr(ctx.expr())
    parseEntirePlaceHolderExpression(placeHolders, expr, ctx)
  }

  /* task_command_expr_with_string
    : task_command_expr_part task_command_string_part
    ; */
  override def visitTask_command_expr_with_string(
      ctx: WdlV1Parser.Task_command_expr_with_stringContext
  ): ExprCompoundString = {
    val exprPart: Expr = visitTask_command_expr_part(ctx.task_command_expr_part())
    val stringPart: Expr = visitTask_command_string_part(
        ctx.task_command_string_part()
    )
    ExprCompoundString(Vector(exprPart, stringPart), getSourceText(ctx))
  }

  /* task_command
  : COMMAND task_command_string_part task_command_expr_with_string* EndCommand
  | HEREDOC_COMMAND task_command_string_part task_command_expr_with_string* EndCommand
  ; */
  override def visitTask_command(ctx: WdlV1Parser.Task_commandContext): CommandSection = {
    val start: Expr = visitTask_command_string_part(ctx.task_command_string_part())
    val parts: Vector[Expr] = ctx
      .task_command_expr_with_string()
      .asScala
      .map(x => visitTask_command_expr_with_string(x))
      .toVector

    val allParts: Vector[Expr] = start +: parts

    // discard empty strings, and flatten compound vectors of strings
    val cleanedParts = allParts.flatMap {
      case ExprString(x, _) if x.isEmpty => Vector.empty
      case ExprCompoundString(v, _)      => v
      case other                         => Vector(other)
    }

    // TODO: do the above until reaching a fixed point

    CommandSection(cleanedParts, getSourceText(ctx), getComment(ctx))
  }

  // A that should appear zero or once. Make sure this is the case.
  private def atMostOneSection[T](sections: Vector[T],
                                  sectionName: String,
                                  ctx: ParserRuleContext): Option[T] = {
    sections.size match {
      case 0 => None
      case 1 => Some(sections.head)
      case n =>
        throw new SyntaxException(
            s"section ${sectionName} appears ${n} times, it cannot appear more than once",
            getSourceText(ctx)
        )
    }
  }

  // A section that must appear exactly once
  private def exactlyOneSection[T](sections: Vector[T],
                                   sectionName: String,
                                   ctx: ParserRuleContext): T = {
    sections.size match {
      case 1 => sections.head
      case n =>
        throw new SyntaxException(
            s"section ${sectionName} appears ${n} times, it must appear exactly once",
            getSourceText(ctx)
        )
    }
  }

  // check that the parameter meta section references only has variables declared in
  // the input or output sections.
  private def validateParamMeta(paramMeta: ParameterMetaSection,
                                inputSection: Option[InputSection],
                                outputSection: Option[OutputSection],
                                ctx: ParserRuleContext): Unit = {
    val inputVarNames: Set[String] =
      inputSection
        .map(_.declarations.map(_.name).toSet)
        .getOrElse(Set.empty)
    val outputVarNames: Set[String] =
      outputSection
        .map(_.declarations.map(_.name).toSet)
        .getOrElse(Set.empty)

    // make sure the input and output sections to not intersect
    val both = inputVarNames intersect outputVarNames
    if (both.nonEmpty) {
      for (varName <- both) {
        // issue a warning with the exact text where this occurs
        val decl: Declaration = inputSection.get.declarations.find {
          case decl => decl.name == varName
        }.get
        val text = decl.text
        Util.warning(
            s"""|Warning: "${varName}" appears in both input and output sections.
                |In file ${text.url} line ${text.line} col ${text.col}""".stripMargin
              .replaceAll("\n", " "),
            opts.verbosity
        )
      }
    }

    val ioVarNames = inputVarNames ++ outputVarNames

    paramMeta.kvs.foreach {
      case MetaKV(k, _, _, _) =>
        if (!(ioVarNames contains k))
          throw new SyntaxException(
              s"parameter ${k} does not appear in the input or output sections",
              getSourceText(ctx)
          )
    }
  }

  /* task
	: TASK Identifier LBRACE (task_element)+ RBRACE
	;  */
  override def visitTask(ctx: WdlV1Parser.TaskContext): Task = {
    val name = ctx.Identifier().getText
    val elems = ctx.task_element().asScala.map(visitTask_element).toVector

    val input: Option[InputSection] = atMostOneSection(elems.collect {
      case x: InputSection => x
    }, "input", ctx)
    val output: Option[OutputSection] = atMostOneSection(elems.collect {
      case x: OutputSection => x
    }, "output", ctx)
    val command: CommandSection = exactlyOneSection(elems.collect {
      case x: CommandSection => x
    }, "command", ctx)
    val decls: Vector[Declaration] = elems.collect {
      case x: Declaration => x
    }
    val meta: Option[MetaSection] = atMostOneSection(elems.collect {
      case x: MetaSection => x
    }, "meta", ctx)
    val parameterMeta: Option[ParameterMetaSection] = atMostOneSection(elems.collect {
      case x: ParameterMetaSection => x
    }, "parameter_meta", ctx)
    val runtime: Option[RuntimeSection] = atMostOneSection(elems.collect {
      case x: RuntimeSection => x
    }, "runtime", ctx)

    parameterMeta.foreach(validateParamMeta(_, input, output, ctx))

    Task(
        name,
        input = input,
        output = output,
        command = command,
        declarations = decls,
        meta = meta,
        parameterMeta = parameterMeta,
        runtime = runtime,
        text = getSourceText(ctx),
        getComment(ctx)
    )
  }

  /* import_alias
	: ALIAS Identifier AS Identifier
	;*/
  override def visitImport_alias(ctx: WdlV1Parser.Import_aliasContext): ImportAlias = {
    val ids = ctx
      .Identifier()
      .asScala
      .map(x => x.getText)
      .toVector
    ImportAlias(ids(0), ids(1), getSourceText(ctx))
  }

  /*
import_as
    : AS Identifier
    ;

 import_doc
	: IMPORT string import_as? (import_alias)*
	;
   */
  override def visitImport_doc(ctx: WdlV1Parser.Import_docContext): ImportDoc = {
    val url = ctx.string().getText.replaceAll("\"", "")
    val name =
      if (ctx.import_as() == null)
        None
      else
        Some(ctx.import_as().Identifier().getText)

    val aliases = ctx
      .import_alias()
      .asScala
      .map(x => visitImport_alias(x))
      .toVector
    ImportDoc(name, aliases, opts.getURL(url), getSourceText(ctx), getComment(ctx))
  }

  /* call_alias
	: AS Identifier
	; */
  override def visitCall_alias(ctx: WdlV1Parser.Call_aliasContext): CallAlias = {
    CallAlias(ctx.Identifier().getText, getSourceText(ctx))
  }

  /* call_input
	: Identifier EQUAL expr
	; */
  override def visitCall_input(ctx: WdlV1Parser.Call_inputContext): CallInput = {
    val expr = visitExpr(ctx.expr())
    CallInput(ctx.Identifier().getText, expr, getSourceText(ctx))
  }

  /* call_inputs
	: INPUT COLON (call_input (COMMA call_input)*)
	; */
  override def visitCall_inputs(ctx: WdlV1Parser.Call_inputsContext): CallInputs = {
    val inputs: Map[String, Expr] = ctx
      .call_input()
      .asScala
      .map { x =>
        val inp = visitCall_input(x)
        inp.name -> inp.expr
      }
      .toMap
    CallInputs(inputs, getSourceText(ctx))
  }

  /* call_body
	: LBRACE call_inputs? RBRACE
	; */
  override def visitCall_body(ctx: WdlV1Parser.Call_bodyContext): CallInputs = {
    if (ctx.call_inputs() == null)
      CallInputs(Map.empty, getSourceText(ctx))
    else
      visitCall_inputs(ctx.call_inputs())
  }

  /* call
	: CALL Identifier call_alias?  call_body?
	; */
  override def visitCall(ctx: WdlV1Parser.CallContext): Call = {
    val name = ctx.call_name().getText

    val alias: Option[String] =
      if (ctx.call_alias() == null) None
      else {
        val ca: CallAlias = visitCall_alias(ctx.call_alias())
        Some(ca.name)
      }

    val inputs: Map[String, Expr] =
      if (ctx.call_body() == null) {
        Map.empty[String, Expr]
      } else {
        val cb = visitCall_body(ctx.call_body())
        cb.value
      }

    Call(name, alias, inputs, getSourceText(ctx), getComment(ctx))
  }

  /*
scatter
	: SCATTER LPAREN Identifier In expr RPAREN LBRACE inner_workflow_element* RBRACE
 ; */
  override def visitScatter(ctx: WdlV1Parser.ScatterContext): Scatter = {
    val id = ctx.Identifier.getText
    val expr = visitExpr(ctx.expr())
    val body = ctx
      .inner_workflow_element()
      .asScala
      .map(visitInner_workflow_element)
      .toVector
    Scatter(id, expr, body, getSourceText(ctx), getComment(ctx))
  }

  /* conditional
	: IF LPAREN expr RPAREN LBRACE inner_workflow_element* RBRACE
	; */
  override def visitConditional(ctx: WdlV1Parser.ConditionalContext): Conditional = {
    val expr = visitExpr(ctx.expr())
    val body = ctx
      .inner_workflow_element()
      .asScala
      .map(visitInner_workflow_element)
      .toVector
    Conditional(expr, body, getSourceText(ctx), getComment(ctx))
  }

  /* workflow_input
	: INPUT LBRACE (any_decls)* RBRACE
	; */
  override def visitWorkflow_input(ctx: WdlV1Parser.Workflow_inputContext): InputSection = {
    val decls = ctx
      .any_decls()
      .asScala
      .map(x => visitAny_decls(x))
      .toVector
    InputSection(decls, getSourceText(ctx), getComment(ctx))
  }

  /* workflow_output
	: OUTPUT LBRACE (bound_decls)* RBRACE
	;
   */
  override def visitWorkflow_output(ctx: WdlV1Parser.Workflow_outputContext): OutputSection = {
    val decls = ctx
      .bound_decls()
      .asScala
      .map(x => visitBound_decls(x))
      .toVector
    OutputSection(decls, getSourceText(ctx), getComment(ctx))
  }

  /* inner_workflow_element
	: bound_decls
	| call
	| scatter
	| conditional
	; */
  override def visitInner_workflow_element(
      ctx: WdlV1Parser.Inner_workflow_elementContext
  ): WorkflowElement = {
    if (ctx.bound_decls() != null)
      return visitBound_decls(ctx.bound_decls())
    if (ctx.call() != null)
      return visitCall(ctx.call())
    if (ctx.scatter() != null)
      return visitScatter(ctx.scatter())
    if (ctx.conditional() != null)
      return visitConditional(ctx.conditional())
    throw new Exception("sanity")
  }

  /*
workflow_element
	: workflow_input #input
	| workflow_output #output
	| inner_workflow_element #inner_element
	| parameter_meta #parameter_meta_element
	| meta #meta_element
	;

workflow
	: WORKFLOW Identifier LBRACE workflow_element* RBRACE
	;
   */
  override def visitWorkflow(ctx: WdlV1Parser.WorkflowContext): Workflow = {
    val name = ctx.Identifier().getText
    val elems: Vector[WdlV1Parser.Workflow_elementContext] =
      ctx.workflow_element().asScala.toVector

    val input: Option[InputSection] = atMostOneSection(elems.collect {
      case x: WdlV1Parser.InputContext =>
        visitWorkflow_input(x.workflow_input())
    }, "input", ctx)
    val output: Option[OutputSection] = atMostOneSection(elems.collect {
      case x: WdlV1Parser.OutputContext =>
        visitWorkflow_output(x.workflow_output())
    }, "output", ctx)
    val meta: Option[MetaSection] = atMostOneSection(elems.collect {
      case x: WdlV1Parser.Meta_elementContext =>
        visitMeta(x.meta())
    }, "meta", ctx)
    val parameterMeta: Option[ParameterMetaSection] = atMostOneSection(elems.collect {
      case x: WdlV1Parser.Parameter_meta_elementContext =>
        visitParameter_meta(x.parameter_meta())
    }, "parameter_meta", ctx)
    val wfElems: Vector[WorkflowElement] = elems.collect {
      case x: WdlV1Parser.Inner_elementContext =>
        visitInner_workflow_element(x.inner_workflow_element())
    }

    parameterMeta.foreach(validateParamMeta(_, input, output, ctx))

    Workflow(name, input, output, meta, parameterMeta, wfElems, getSourceText(ctx), getComment(ctx))
  }

  /*
document_element
	: import_doc
	| struct
	| task
	;
   */
  override def visitDocument_element(ctx: WdlV1Parser.Document_elementContext): DocumentElement = {
    visitChildren(ctx).asInstanceOf[DocumentElement]
  }

  /* version
	: VERSION RELEASE_VERSION
	; */
  override def visitVersion(ctx: WdlV1Parser.VersionContext): Version = {
    if (ctx.RELEASE_VERSION() == null)
      throw new Exception("version not specified")
    val value = ctx.RELEASE_VERSION().getText
    Version(WdlVersion.fromName(value), getSourceText(ctx))
  }

  /*
document
	: version document_element* (workflow document_element*)?
	;
   */
  override def visitDocument(ctx: WdlV1Parser.DocumentContext): Document = {
    val version = visitVersion(ctx.version())

    val elems: Vector[DocumentElement] =
      ctx
        .document_element()
        .asScala
        .map(e => visitDocument_element(e))
        .toVector

    val workflow =
      if (ctx.workflow() == null)
        None
      else
        Some(visitWorkflow(ctx.workflow()))

    Document(version, elems, workflow, getSourceText(ctx), getComment(ctx))
  }

  def apply(): Document = {
    visitDocument(grammar.parser.document)
  }
}<|MERGE_RESOLUTION|>--- conflicted
+++ resolved
@@ -40,16 +40,6 @@
                          docSourceURL: URL,
                          opts: Options)
     extends WdlV1ParserBaseVisitor[Element] {
-<<<<<<< HEAD
-
-  private def makeWdlException(msg: String, ctx: ParserRuleContext): RuntimeException = {
-    val tok = ctx.start
-    val line = tok.getLine
-    val col = tok.getCharPositionInLine
-    new RuntimeException(s"${msg}  in line ${line} col ${col}")
-  }
-=======
->>>>>>> c54cd0f4
 
   private def getSourceText(ctx: ParserRuleContext): TextSource = {
     grammar.getSourceText(ctx, Some(docSourceURL))
@@ -163,15 +153,12 @@
   ;
    */
   override def visitWdl_type(ctx: WdlV1Parser.Wdl_typeContext): Type = {
-<<<<<<< HEAD
-    visitChildren(ctx).asInstanceOf[Type]
-=======
     val t = visitType_base(ctx.type_base())
-    if (ctx.OPTIONAL() != null)
+    if (ctx.OPTIONAL() != null) {
       TypeOptional(t, getSourceText(ctx))
-    else
+    } else {
       t
->>>>>>> c54cd0f4
+    }
   }
 
   // EXPRESSIONS
@@ -542,12 +529,9 @@
 
   private def visitExpr_infix0(ctx: WdlV1Parser.Expr_infix0Context): Expr = {
     ctx match {
-      case lor: WdlV1Parser.LorContext       => visitLor(lor)
-      case infix1: WdlV1Parser.Infix1Context => visitInfix1(infix1).asInstanceOf[Expr]
-<<<<<<< HEAD
-      case _                                 => visitChildren(ctx).asInstanceOf[Expr]
-=======
->>>>>>> c54cd0f4
+      case lor: WdlV1Parser.LorContext => visitLor(lor)
+      case infix1: WdlV1Parser.Infix1Context =>
+        visitInfix1(infix1).asInstanceOf[Expr]
     }
   }
 
@@ -559,10 +543,6 @@
     ctx match {
       case land: WdlV1Parser.LandContext     => visitLand(land)
       case infix2: WdlV1Parser.Infix2Context => visitInfix2(infix2).asInstanceOf[Expr]
-<<<<<<< HEAD
-      case _                                 => visitChildren(ctx).asInstanceOf[Expr]
-=======
->>>>>>> c54cd0f4
     }
   }
 
@@ -578,17 +558,14 @@
 
   private def visitExpr_infix2(ctx: WdlV1Parser.Expr_infix2Context): Expr = {
     ctx match {
-      case eqeq: WdlV1Parser.EqeqContext     => visitEqeq(eqeq)
-      case neq: WdlV1Parser.NeqContext       => visitNeq(neq)
-      case lte: WdlV1Parser.LteContext       => visitLte(lte)
-      case gte: WdlV1Parser.GteContext       => visitGte(gte)
-      case lt: WdlV1Parser.LtContext         => visitLt(lt)
-      case gt: WdlV1Parser.GtContext         => visitGt(gt)
-      case infix3: WdlV1Parser.Infix3Context => visitInfix3(infix3).asInstanceOf[Expr]
-<<<<<<< HEAD
-      case _                                 => visitChildren(ctx).asInstanceOf[Expr]
-=======
->>>>>>> c54cd0f4
+      case eqeq: WdlV1Parser.EqeqContext => visitEqeq(eqeq)
+      case neq: WdlV1Parser.NeqContext   => visitNeq(neq)
+      case lte: WdlV1Parser.LteContext   => visitLte(lte)
+      case gte: WdlV1Parser.GteContext   => visitGte(gte)
+      case lt: WdlV1Parser.LtContext     => visitLt(lt)
+      case gt: WdlV1Parser.GtContext     => visitGt(gt)
+      case infix3: WdlV1Parser.Infix3Context =>
+        visitInfix3(infix3).asInstanceOf[Expr]
     }
   }
 
@@ -599,13 +576,10 @@
 	; */
   private def visitExpr_infix3(ctx: WdlV1Parser.Expr_infix3Context): Expr = {
     ctx match {
-      case add: WdlV1Parser.AddContext       => visitAdd(add)
-      case sub: WdlV1Parser.SubContext       => visitSub(sub)
-      case infix4: WdlV1Parser.Infix4Context => visitInfix4(infix4).asInstanceOf[Expr]
-<<<<<<< HEAD
-      case _                                 => visitChildren(ctx).asInstanceOf[Expr]
-=======
->>>>>>> c54cd0f4
+      case add: WdlV1Parser.AddContext => visitAdd(add)
+      case sub: WdlV1Parser.SubContext => visitSub(sub)
+      case infix4: WdlV1Parser.Infix4Context =>
+        visitInfix4(infix4).asInstanceOf[Expr]
     }
   }
 
@@ -621,10 +595,6 @@
       case divide: WdlV1Parser.DivideContext => visitDivide(divide)
       case mod: WdlV1Parser.ModContext       => visitMod(mod)
       case infix5: WdlV1Parser.Infix5Context => visitInfix5(infix5).asInstanceOf[Expr]
-<<<<<<< HEAD
-//      case _ => visitChildren(ctx).asInstanceOf[Expr]
-=======
->>>>>>> c54cd0f4
     }
   }
 
@@ -662,11 +632,7 @@
     ctx match {
       case group: WdlV1Parser.Expression_groupContext => visitExpression_group(group)
       case primitives: WdlV1Parser.PrimitivesContext =>
-<<<<<<< HEAD
-        visitChildren(primitives).asInstanceOf[Expr]
-=======
         visitPrimitive_literal(primitives.primitive_literal())
->>>>>>> c54cd0f4
       case array_literal: WdlV1Parser.Array_literalContext => visitArray_literal(array_literal)
       case pair_literal: WdlV1Parser.Pair_literalContext   => visitPair_literal(pair_literal)
       case map_literal: WdlV1Parser.Map_literalContext     => visitMap_literal(map_literal)
@@ -678,10 +644,6 @@
       case apply: WdlV1Parser.ApplyContext                 => visitApply(apply)
       case left_name: WdlV1Parser.Left_nameContext         => visitLeft_name(left_name)
       case get_name: WdlV1Parser.Get_nameContext           => visitGet_name(get_name)
-<<<<<<< HEAD
-//      case _ => visitChildren(ctx).asInstanceOf[Expr]
-=======
->>>>>>> c54cd0f4
     }
   }
 
@@ -919,9 +881,7 @@
     if (both.nonEmpty) {
       for (varName <- both) {
         // issue a warning with the exact text where this occurs
-        val decl: Declaration = inputSection.get.declarations.find {
-          case decl => decl.name == varName
-        }.get
+        val decl: Declaration = inputSection.get.declarations.find(decl => decl.name == varName).get
         val text = decl.text
         Util.warning(
             s"""|Warning: "${varName}" appears in both input and output sections.
