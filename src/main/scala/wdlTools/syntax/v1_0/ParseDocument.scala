package wdlTools.syntax.v1_0

// Parse one document. Do not follow imports.

import java.net.URL
import org.antlr.v4.runtime._
import org.antlr.v4.runtime.tree.TerminalNode
import org.openwdl.wdl.parser.v1_0._
import wdlTools.syntax.Antlr4Util.{Grammar, GrammarFactory}
import wdlTools.syntax.v1_0.ConcreteSyntax._
import wdlTools.syntax.{Comment, SyntaxException, TextSource, WdlVersion}
import wdlTools.util.{Options, SourceCode, Util}

import scala.collection.JavaConverters._
import scala.collection.mutable

object ParseDocument {
  case class V1_0GrammarFactory(opts: Options)
      extends GrammarFactory[WdlV1Lexer, WdlV1Parser](opts) {
    override def createLexer(charStream: CharStream): WdlV1Lexer = {
      new WdlV1Lexer(charStream)
    }

    override def createParser(tokenStream: CommonTokenStream): WdlV1Parser = {
      new WdlV1Parser(tokenStream)
    }
  }

  def apply(sourceCode: SourceCode, opts: Options): Document = {
    val grammarFactory = V1_0GrammarFactory(opts)
    val grammar = grammarFactory.createGrammar(sourceCode.toString)
    val visitor = new ParseDocument(grammar, sourceCode.url, opts)
    val document = visitor.apply()
    grammar.verify()
    document
  }
}

case class ParseDocument(grammar: Grammar[WdlV1Lexer, WdlV1Parser],
                         docSourceURL: URL,
                         opts: Options)
    extends WdlV1ParserBaseVisitor[Element] {

  private def getSourceText(ctx: ParserRuleContext): TextSource = {
    grammar.getSourceText(ctx, Some(docSourceURL))
  }

  private def getSourceText(symbol: TerminalNode): TextSource = {
    grammar.getSourceText(symbol, Some(docSourceURL))
  }

  private def getComment(ctx: ParserRuleContext): Option[Comment] = {
    grammar.getComment(ctx)
  }

  /*
struct
	: STRUCT Identifier LBRACE (unbound_decls)* RBRACE
	;
   */
  override def visitStruct(ctx: WdlV1Parser.StructContext): TypeStruct = {
    val sName = ctx.Identifier().getText
    val members: Vector[StructMember] = ctx
      .unbound_decls()
      .asScala
      .map { x =>
        val decl = visitUnbound_decls(x)
        StructMember(decl.name, decl.wdlType, decl.text, decl.comment)
      }
      .toVector

    // check that each field appears once
    val memberNames: mutable.Set[String] = mutable.HashSet.empty
    members.foreach { member =>
      if (memberNames.contains(member.name)) {
        throw new SyntaxException(s"struct ${sName} has field ${member.name} defined twice",
                                  getSourceText(ctx))
      }
      memberNames.add(member.name)
    }

    TypeStruct(sName, members, getSourceText(ctx), getComment(ctx))
  }

  /*
map_type
	: MAP LBRACK wdl_type COMMA wdl_type RBRACK
	;
   */
  override def visitMap_type(ctx: WdlV1Parser.Map_typeContext): Type = {
    val kt: Type = visitWdl_type(ctx.wdl_type(0))
    val vt: Type = visitWdl_type(ctx.wdl_type(1))
    TypeMap(kt, vt, getSourceText(ctx))
  }

  /*
array_type
	: ARRAY LBRACK wdl_type RBRACK PLUS?
	;
   */
  override def visitArray_type(ctx: WdlV1Parser.Array_typeContext): Type = {
    val t: Type = visitWdl_type(ctx.wdl_type())
    val nonEmpty = ctx.PLUS() != null
    TypeArray(t, nonEmpty, getSourceText(ctx))
  }

  /*
pair_type
	: PAIR LBRACK wdl_type COMMA wdl_type RBRACK
	;
   */
  override def visitPair_type(ctx: WdlV1Parser.Pair_typeContext): Type = {
    val lt: Type = visitWdl_type(ctx.wdl_type(0))
    val rt: Type = visitWdl_type(ctx.wdl_type(1))
    TypePair(lt, rt, getSourceText(ctx))
  }

  /*
type_base
	: array_type
	| map_type
	| pair_type
	| (STRING | FILE | BOOLEAN | OBJECT | INT | FLOAT | Identifier)
	;
   */
  override def visitType_base(ctx: WdlV1Parser.Type_baseContext): Type = {
    if (ctx.array_type() != null)
      return visitArray_type(ctx.array_type())
    if (ctx.map_type() != null)
      return visitMap_type(ctx.map_type())
    if (ctx.pair_type() != null)
      return visitPair_type(ctx.pair_type())
    if (ctx.STRING() != null)
      return TypeString(getSourceText(ctx))
    if (ctx.FILE() != null)
      return TypeFile(getSourceText(ctx))
    if (ctx.BOOLEAN() != null)
      return TypeBoolean(getSourceText(ctx))
    if (ctx.OBJECT() != null)
      return TypeObject(getSourceText(ctx))
    if (ctx.INT() != null)
      return TypeInt(getSourceText(ctx))
    if (ctx.FLOAT() != null)
      return TypeFloat(getSourceText(ctx))
    if (ctx.Identifier() != null)
      return TypeIdentifier(ctx.getText, getSourceText(ctx))
    throw new SyntaxException("sanity: unrecgonized type case", getSourceText(ctx))
  }

  /*
wdl_type
  : (type_base OPTIONAL | type_base)
  ;
   */
<<<<<<< HEAD
  override def visitWdl_type(ctx: V10WdlParser.Wdl_typeContext): Type = {
    val t = visitType_base(ctx.type_base())
    if (ctx.OPTIONAL() != null)
      TypeOptional(t, getSourceText(ctx))
    else
      t
=======
  override def visitWdl_type(ctx: WdlV1Parser.Wdl_typeContext): Type = {
    visitChildren(ctx).asInstanceOf[Type]
>>>>>>> 414a65fa
  }

  // EXPRESSIONS

  override def visitNumber(ctx: WdlV1Parser.NumberContext): Expr = {
    if (ctx.IntLiteral() != null) {
      return ExprInt(ctx.getText.toInt, getSourceText(ctx))
    }
    if (ctx.FloatLiteral() != null) {
      return ExprFloat(ctx.getText.toDouble, getSourceText(ctx))
    }
    throw new SyntaxException(s"Not an integer nor a float ${ctx.getText}",
                              getSourceText(ctx))
  }

  /* expression_placeholder_option
  : BoolLiteral EQUAL (string | number)
  | DEFAULT EQUAL (string | number)
  | SEP EQUAL (string | number)
  ; */
  override def visitExpression_placeholder_option(
      ctx: WdlV1Parser.Expression_placeholder_optionContext
  ): PlaceHolderPart = {
    val expr: Expr =
      if (ctx.string() != null)
        visitString(ctx.string())
      else if (ctx.number() != null)
        visitNumber(ctx.number())
      else
        throw new SyntaxException("sanity: not a string or a number",
                                  getSourceText(ctx))


    if (ctx.BoolLiteral() != null) {
      val b = ctx.BoolLiteral().getText.toLowerCase() == "true"
      return ExprPlaceholderPartEqual(b, expr, getSourceText(ctx))
    }
    if (ctx.DEFAULT() != null) {
      return ExprPlaceholderPartDefault(expr, getSourceText(ctx))
    }
    if (ctx.SEP() != null) {
      return ExprPlaceholderPartSep(expr, getSourceText(ctx))
    }
    throw new SyntaxException(s"Not one of three known variants of a placeholder", getSourceText(ctx))
  }

  // These are full expressions of the same kind
  //
  // ${true="--yes" false="--no" boolean_value}
  // ${default="foo" optional_value}
  // ${sep=", " array_value}
  private def parseEntirePlaceHolderExpression(placeHolders: Vector[PlaceHolderPart],
                                               expr: Expr,
                                               ctx: ParserRuleContext): Expr = {
    if (placeHolders.isEmpty) {
      // This is just an expression inside braces
      // ${1}
      // ${x + 3}
      return expr
    }
    val source = getSourceText(ctx)

    // This is a place-holder such as
    //   ${default="foo" optional_value}
    //   ${sep=", " array_value}
    if (placeHolders.size == 1) {
      placeHolders.head match {
        case ExprPlaceholderPartDefault(default, _) =>
          return ExprPlaceholderDefault(default, expr, source)
        case ExprPlaceholderPartSep(sep, _) =>
          return ExprPlaceholderSep(sep, expr, source)
        case _ =>
          throw new SyntaxException("invalid place holder", getSourceText(ctx))
      }
    }

    //   ${true="--yes" false="--no" boolean_value}
    if (placeHolders.size == 2) {
      (placeHolders(0), placeHolders(1)) match {
        case (ExprPlaceholderPartEqual(true, x, _), ExprPlaceholderPartEqual(false, y, _)) =>
          return ExprPlaceholderEqual(x, y, expr, source)
        case (ExprPlaceholderPartEqual(false, x, _), ExprPlaceholderPartEqual(true, y, _)) =>
          return ExprPlaceholderEqual(y, x, expr, source)
        case (_: ExprPlaceholderPartEqual, _: ExprPlaceholderPartEqual) =>
          throw new SyntaxException("invalid boolean place holder", getSourceText(ctx))
        case (_, _) =>
          throw new SyntaxException("invalid place holder", getSourceText(ctx))
      }
    }

    throw new SyntaxException("invalid place holder", getSourceText(ctx))
  }

  /* string_part
  : StringPart*
  ; */
  override def visitString_part(ctx: WdlV1Parser.String_partContext): ExprCompoundString = {
    val parts: Vector[Expr] = ctx
      .StringPart()
      .asScala
      .map(x => ExprString(x.getText, getSourceText(x)))
      .toVector
    ExprCompoundString(parts, getSourceText(ctx))
  }

  /* string_expr_part
  : StringCommandStart (expression_placeholder_option)* expr RBRACE
  ; */
  override def visitString_expr_part(ctx: WdlV1Parser.String_expr_partContext): Expr = {
    val pHolder: Vector[PlaceHolderPart] = ctx
      .expression_placeholder_option()
      .asScala
      .map(visitExpression_placeholder_option)
      .toVector
    val expr = visitExpr(ctx.expr())
    parseEntirePlaceHolderExpression(pHolder, expr, ctx)
  }

  /* string_expr_with_string_part
  : string_expr_part string_part
  ; */
  override def visitString_expr_with_string_part(
      ctx: WdlV1Parser.String_expr_with_string_partContext
  ): ExprCompoundString = {
    val exprPart = visitString_expr_part(ctx.string_expr_part())
    val strPart = visitString_part(ctx.string_part())
    ExprCompoundString(Vector(exprPart, strPart), getSourceText(ctx))
  }

  /*
string
  : DQUOTE string_part string_expr_with_string_part* DQUOTE
  | SQUOTE string_part string_expr_with_string_part* SQUOTE
  ;
   */
  override def visitString(ctx: WdlV1Parser.StringContext): Expr = {
    val stringPart = ExprString(ctx.string_part().getText, getSourceText(ctx.string_part()))
    val exprPart: Vector[ExprCompoundString] = ctx
      .string_expr_with_string_part()
      .asScala
      .map(visitString_expr_with_string_part)
      .toVector
    val exprPart2: Vector[Expr] = exprPart.flatMap(_.value)
    if (exprPart2.isEmpty) {
      // A string  literal
      stringPart
    } else {
      // A string that includes interpolation
      ExprCompoundString(Vector(stringPart) ++ exprPart2, getSourceText(ctx))
    }
  }

  /* primitive_literal
	: BoolLiteral
	| number
	| string
	| Identifier
	; */
  override def visitPrimitive_literal(ctx: WdlV1Parser.Primitive_literalContext): Expr = {
    if (ctx.BoolLiteral() != null) {
      val value = ctx.getText.toLowerCase() == "true"
      return ExprBoolean(value, getSourceText(ctx))
    }
    if (ctx.number() != null) {
      return visitNumber(ctx.number())
    }
    if (ctx.string() != null) {
      return visitString(ctx.string())
    }
    if (ctx.Identifier() != null) {
      return ExprIdentifier(ctx.getText, getSourceText(ctx))
    }
    throw new SyntaxException("Not one of four supported variants of primitive_literal", getSourceText(ctx))
  }

  override def visitLor(ctx: WdlV1Parser.LorContext): Expr = {
    val arg0: Expr = visitExpr_infix0(ctx.expr_infix0())
    val arg1: Expr = visitExpr_infix1(ctx.expr_infix1())
    ExprLor(arg0, arg1, getSourceText(ctx))
  }

  override def visitLand(ctx: WdlV1Parser.LandContext): Expr = {
    val arg0 = visitExpr_infix1(ctx.expr_infix1())
    val arg1 = visitExpr_infix2(ctx.expr_infix2())
    ExprLand(arg0, arg1, getSourceText(ctx))
  }

  override def visitEqeq(ctx: WdlV1Parser.EqeqContext): Expr = {
    val arg0 = visitExpr_infix2(ctx.expr_infix2())
    val arg1 = visitExpr_infix3(ctx.expr_infix3())
    ExprEqeq(arg0, arg1, getSourceText(ctx))
  }
  override def visitLt(ctx: WdlV1Parser.LtContext): Expr = {
    val arg0 = visitExpr_infix2(ctx.expr_infix2())
    val arg1 = visitExpr_infix3(ctx.expr_infix3())
    ExprLt(arg0, arg1, getSourceText(ctx))
  }

  override def visitGte(ctx: WdlV1Parser.GteContext): Expr = {
    val arg0 = visitExpr_infix2(ctx.expr_infix2())
    val arg1 = visitExpr_infix3(ctx.expr_infix3())
    ExprGte(arg0, arg1, getSourceText(ctx))
  }

  override def visitNeq(ctx: WdlV1Parser.NeqContext): Expr = {
    val arg0 = visitExpr_infix2(ctx.expr_infix2())
    val arg1 = visitExpr_infix3(ctx.expr_infix3())
    ExprNeq(arg0, arg1, getSourceText(ctx))
  }

  override def visitLte(ctx: WdlV1Parser.LteContext): Expr = {
    val arg0 = visitExpr_infix2(ctx.expr_infix2())
    val arg1 = visitExpr_infix3(ctx.expr_infix3())
    ExprLte(arg0, arg1, getSourceText(ctx))
  }

  override def visitGt(ctx: WdlV1Parser.GtContext): Expr = {
    val arg0 = visitExpr_infix2(ctx.expr_infix2())
    val arg1 = visitExpr_infix3(ctx.expr_infix3())
    ExprGt(arg0, arg1, getSourceText(ctx))
  }

  override def visitAdd(ctx: WdlV1Parser.AddContext): Expr = {
    val arg0 = visitExpr_infix3(ctx.expr_infix3())
    val arg1 = visitExpr_infix4(ctx.expr_infix4())
    ExprAdd(arg0, arg1, getSourceText(ctx))
  }

  override def visitSub(ctx: WdlV1Parser.SubContext): Expr = {
    val arg0 = visitExpr_infix3(ctx.expr_infix3())
    val arg1 = visitExpr_infix4(ctx.expr_infix4())
    ExprSub(arg0, arg1, getSourceText(ctx))
  }

  override def visitMod(ctx: WdlV1Parser.ModContext): Expr = {
    val arg0 = visitExpr_infix4(ctx.expr_infix4())
    val arg1 = visitExpr_infix5(ctx.expr_infix5())
    ExprMod(arg0, arg1, getSourceText(ctx))
  }

  override def visitMul(ctx: WdlV1Parser.MulContext): Expr = {
    val arg0 = visitExpr_infix4(ctx.expr_infix4())
    val arg1 = visitExpr_infix5(ctx.expr_infix5())
    ExprMul(arg0, arg1, getSourceText(ctx))
  }

  override def visitDivide(ctx: WdlV1Parser.DivideContext): Expr = {
    val arg0 = visitExpr_infix4(ctx.expr_infix4())
    val arg1 = visitExpr_infix5(ctx.expr_infix5())
    ExprDivide(arg0, arg1, getSourceText(ctx))
  }

  // | LPAREN expr RPAREN #expression_group
  override def visitExpression_group(ctx: WdlV1Parser.Expression_groupContext): Expr = {
    visitExpr(ctx.expr())
  }

  // | LBRACK (expr (COMMA expr)*)* RBRACK #array_literal
  override def visitArray_literal(ctx: WdlV1Parser.Array_literalContext): Expr = {
    val elements: Vector[Expr] = ctx
      .expr()
      .asScala
      .map(x => visitExpr(x))
      .toVector
    ExprArrayLiteral(elements, getSourceText(ctx))
  }

  // | LPAREN expr COMMA expr RPAREN #pair_literal
  override def visitPair_literal(ctx: WdlV1Parser.Pair_literalContext): Expr = {
    val arg0 = visitExpr(ctx.expr(0))
    val arg1 = visitExpr(ctx.expr(1))
    ExprPair(arg0, arg1, getSourceText(ctx))
  }

  //| LBRACE (expr COLON expr (COMMA expr COLON expr)*)* RBRACE #map_literal
  override def visitMap_literal(ctx: WdlV1Parser.Map_literalContext): Expr = {
    val elements = ctx
      .expr()
      .asScala
      .map(x => visitExpr(x))
      .toVector

    val n = elements.size
    if (n % 2 != 0)
      throw new SyntaxException("the expressions in a map must come in pairs", getSourceText(ctx))

    val m: Map[Expr, Expr] =
      Vector.tabulate(n / 2)(i => elements(2 * i) -> elements(2 * i + 1)).toMap
    ExprMapLiteral(m, getSourceText(ctx))
  }

  // | OBJECT_LITERAL LBRACE (Identifier COLON expr (COMMA Identifier COLON expr)*)* RBRACE #object_literal
  override def visitObject_literal(ctx: WdlV1Parser.Object_literalContext): Expr = {
    val ids: Vector[String] = ctx
      .Identifier()
      .asScala
      .map(x => x.getText)
      .toVector
    val elements: Vector[Expr] = ctx
      .expr()
      .asScala
      .map(x => visitExpr(x))
      .toVector
    ExprObjectLiteral((ids zip elements).toMap, getSourceText(ctx))
  }

  // | NOT expr #negate
  override def visitNegate(ctx: WdlV1Parser.NegateContext): Expr = {
    val expr = visitExpr(ctx.expr())
    ExprNegate(expr, getSourceText(ctx))
  }

  // | (PLUS | MINUS) expr #unirarysigned
  override def visitUnirarysigned(ctx: WdlV1Parser.UnirarysignedContext): Expr = {
    val expr = visitExpr(ctx.expr())

    if (ctx.PLUS() != null)
      ExprUniraryPlus(expr, getSourceText(ctx))
    else if (ctx.MINUS() != null)
      ExprUniraryMinus(expr, getSourceText(ctx))
    else
      throw new SyntaxException("sanity", getSourceText(ctx))
  }

  // | expr_core LBRACK expr RBRACK #at
  override def visitAt(ctx: WdlV1Parser.AtContext): Expr = {
    val array = visitExpr_core(ctx.expr_core())
    val index = visitExpr(ctx.expr())
    ExprAt(array, index, getSourceText(ctx))
  }

  // | Identifier LPAREN (expr (COMMA expr)*)? RPAREN #apply
  override def visitApply(ctx: WdlV1Parser.ApplyContext): Expr = {
    val funcName = ctx.Identifier().getText
    val elements = ctx
      .expr()
      .asScala
      .map(x => visitExpr(x))
      .toVector
    ExprApply(funcName, elements, getSourceText(ctx))
  }

  // | IF expr THEN expr ELSE expr #ifthenelse
  override def visitIfthenelse(ctx: WdlV1Parser.IfthenelseContext): Expr = {
    val elements = ctx
      .expr()
      .asScala
      .map(x => visitExpr(x))
      .toVector
    ExprIfThenElse(elements(0), elements(1), elements(2), getSourceText(ctx))
  }

  override def visitLeft_name(ctx: WdlV1Parser.Left_nameContext): Expr = {
    val id = ctx.Identifier().getText
    ExprIdentifier(id, getSourceText(ctx))
  }

  // | expr_core DOT Identifier #get_name
  override def visitGet_name(ctx: WdlV1Parser.Get_nameContext): Expr = {
    val e = visitExpr_core(ctx.expr_core())
    val id = ctx.Identifier.getText
    ExprGetName(e, id, getSourceText(ctx))
  }

  /*expr_infix0
	: expr_infix0 OR expr_infix1 #lor
	| expr_infix1 #infix1
	; */

  private def visitExpr_infix0(ctx: WdlV1Parser.Expr_infix0Context): Expr = {
    ctx match {
<<<<<<< HEAD
      case lor: V10WdlParser.LorContext       => visitLor(lor)
      case infix1: V10WdlParser.Infix1Context => visitInfix1(infix1).asInstanceOf[Expr]
=======
      case lor: WdlV1Parser.LorContext       => visitLor(lor)
      case infix1: WdlV1Parser.Infix1Context => visitInfix1(infix1).asInstanceOf[Expr]
      case _                                 => visitChildren(ctx).asInstanceOf[Expr]
>>>>>>> 414a65fa
    }
  }

  /* expr_infix1
	: expr_infix1 AND expr_infix2 #land
	| expr_infix2 #infix2
	; */
  private def visitExpr_infix1(ctx: WdlV1Parser.Expr_infix1Context): Expr = {
    ctx match {
<<<<<<< HEAD
      case land: V10WdlParser.LandContext     => visitLand(land)
      case infix2: V10WdlParser.Infix2Context => visitInfix2(infix2).asInstanceOf[Expr]
=======
      case land: WdlV1Parser.LandContext     => visitLand(land)
      case infix2: WdlV1Parser.Infix2Context => visitInfix2(infix2).asInstanceOf[Expr]
      case _                                 => visitChildren(ctx).asInstanceOf[Expr]
>>>>>>> 414a65fa
    }
  }

  /* expr_infix2
	: expr_infix2 EQUALITY expr_infix3 #eqeq
	| expr_infix2 NOTEQUAL expr_infix3 #neq
	| expr_infix2 LTE expr_infix3 #lte
	| expr_infix2 GTE expr_infix3 #gte
	| expr_infix2 LT expr_infix3 #lt
	| expr_infix2 GT expr_infix3 #gt
	| expr_infix3 #infix3
	; */

  private def visitExpr_infix2(ctx: WdlV1Parser.Expr_infix2Context): Expr = {
    ctx match {
<<<<<<< HEAD
      case eqeq: V10WdlParser.EqeqContext     => visitEqeq(eqeq)
      case neq: V10WdlParser.NeqContext       => visitNeq(neq)
      case lte: V10WdlParser.LteContext       => visitLte(lte)
      case gte: V10WdlParser.GteContext       => visitGte(gte)
      case lt: V10WdlParser.LtContext         => visitLt(lt)
      case gt: V10WdlParser.GtContext         => visitGt(gt)
      case infix3: V10WdlParser.Infix3Context => visitInfix3(infix3).asInstanceOf[Expr]
=======
      case eqeq: WdlV1Parser.EqeqContext     => visitEqeq(eqeq)
      case neq: WdlV1Parser.NeqContext       => visitNeq(neq)
      case lte: WdlV1Parser.LteContext       => visitLte(lte)
      case gte: WdlV1Parser.GteContext       => visitGte(gte)
      case lt: WdlV1Parser.LtContext         => visitLt(lt)
      case gt: WdlV1Parser.GtContext         => visitGt(gt)
      case infix3: WdlV1Parser.Infix3Context => visitInfix3(infix3).asInstanceOf[Expr]
      case _                                 => visitChildren(ctx).asInstanceOf[Expr]
>>>>>>> 414a65fa
    }
  }

  /* expr_infix3
	: expr_infix3 PLUS expr_infix4 #add
	| expr_infix3 MINUS expr_infix4 #sub
	| expr_infix4 #infix4
	; */
  private def visitExpr_infix3(ctx: WdlV1Parser.Expr_infix3Context): Expr = {
    ctx match {
<<<<<<< HEAD
      case add: V10WdlParser.AddContext       => visitAdd(add)
      case sub: V10WdlParser.SubContext       => visitSub(sub)
      case infix4: V10WdlParser.Infix4Context => visitInfix4(infix4).asInstanceOf[Expr]
=======
      case add: WdlV1Parser.AddContext       => visitAdd(add)
      case sub: WdlV1Parser.SubContext       => visitSub(sub)
      case infix4: WdlV1Parser.Infix4Context => visitInfix4(infix4).asInstanceOf[Expr]
      case _                                 => visitChildren(ctx).asInstanceOf[Expr]
>>>>>>> 414a65fa
    }
  }

  /* expr_infix4
	: expr_infix4 STAR expr_infix5 #mul
	| expr_infix4 DIVIDE expr_infix5 #divide
	| expr_infix4 MOD expr_infix5 #mod
	| expr_infix5 #infix5
	;  */
  private def visitExpr_infix4(ctx: WdlV1Parser.Expr_infix4Context): Expr = {
    ctx match {
<<<<<<< HEAD
      case mul: V10WdlParser.MulContext       => visitMul(mul)
      case divide: V10WdlParser.DivideContext => visitDivide(divide)
      case mod: V10WdlParser.ModContext       => visitMod(mod)
      case infix5: V10WdlParser.Infix5Context => visitInfix5(infix5).asInstanceOf[Expr]
=======
      case mul: WdlV1Parser.MulContext       => visitMul(mul)
      case divide: WdlV1Parser.DivideContext => visitDivide(divide)
      case mod: WdlV1Parser.ModContext       => visitMod(mod)
      case infix5: WdlV1Parser.Infix5Context => visitInfix5(infix5).asInstanceOf[Expr]
//      case _ => visitChildren(ctx).asInstanceOf[Expr]
>>>>>>> 414a65fa
    }
  }

  /* expr_infix5
	: expr_core
	; */

  override def visitExpr_infix5(ctx: WdlV1Parser.Expr_infix5Context): Expr = {
    visitExpr_core(ctx.expr_core())
  }

  /* expr
	: expr_infix
	; */
  override def visitExpr(ctx: WdlV1Parser.ExprContext): Expr = {
    visitChildren(ctx).asInstanceOf[Expr]
  }

  /* expr_core
	: LPAREN expr RPAREN #expression_group
	| primitive_literal #primitives
	| LBRACK (expr (COMMA expr)*)* RBRACK #array_literal
	| LPAREN expr COMMA expr RPAREN #pair_literal
	| LBRACE (expr COLON expr (COMMA expr COLON expr)*)* RBRACE #map_literal
	| OBJECT_LITERAL LBRACE (Identifier COLON expr (COMMA Identifier COLON expr)*)* RBRACE #object_literal
	| NOT expr #negate
	| (PLUS | MINUS) expr #unirarysigned
	| expr_core LBRACK expr RBRACK #at
	| IF expr THEN expr ELSE expr #ifthenelse
	| Identifier LPAREN (expr (COMMA expr)*)? RPAREN #apply
	| Identifier #left_name
	| expr_core DOT Identifier #get_name
	; */
  private def visitExpr_core(ctx: WdlV1Parser.Expr_coreContext): Expr = {
    ctx match {
<<<<<<< HEAD
      case group: V10WdlParser.Expression_groupContext => visitExpression_group(group)
      case primitives: V10WdlParser.PrimitivesContext =>      visitPrimitive_literal(primitives.primitive_literal())
      case array_literal: V10WdlParser.Array_literalContext => visitArray_literal(array_literal)
      case pair_literal: V10WdlParser.Pair_literalContext   => visitPair_literal(pair_literal)
      case map_literal: V10WdlParser.Map_literalContext     => visitMap_literal(map_literal)
      case obj_literal: V10WdlParser.Object_literalContext  => visitObject_literal(obj_literal)
      case negate: V10WdlParser.NegateContext               => visitNegate(negate)
      case unirarysigned: V10WdlParser.UnirarysignedContext => visitUnirarysigned(unirarysigned)
      case at: V10WdlParser.AtContext                       => visitAt(at)
      case ifthenelse: V10WdlParser.IfthenelseContext       => visitIfthenelse(ifthenelse)
      case apply: V10WdlParser.ApplyContext                 => visitApply(apply)
      case left_name: V10WdlParser.Left_nameContext         => visitLeft_name(left_name)
      case get_name: V10WdlParser.Get_nameContext           => visitGet_name(get_name)
=======
      case group: WdlV1Parser.Expression_groupContext => visitExpression_group(group)
      case primitives: WdlV1Parser.PrimitivesContext =>
        visitChildren(primitives).asInstanceOf[Expr]
      case array_literal: WdlV1Parser.Array_literalContext => visitArray_literal(array_literal)
      case pair_literal: WdlV1Parser.Pair_literalContext   => visitPair_literal(pair_literal)
      case map_literal: WdlV1Parser.Map_literalContext     => visitMap_literal(map_literal)
      case obj_literal: WdlV1Parser.Object_literalContext  => visitObject_literal(obj_literal)
      case negate: WdlV1Parser.NegateContext               => visitNegate(negate)
      case unirarysigned: WdlV1Parser.UnirarysignedContext => visitUnirarysigned(unirarysigned)
      case at: WdlV1Parser.AtContext                       => visitAt(at)
      case ifthenelse: WdlV1Parser.IfthenelseContext       => visitIfthenelse(ifthenelse)
      case apply: WdlV1Parser.ApplyContext                 => visitApply(apply)
      case left_name: WdlV1Parser.Left_nameContext         => visitLeft_name(left_name)
      case get_name: WdlV1Parser.Get_nameContext           => visitGet_name(get_name)
//      case _ => visitChildren(ctx).asInstanceOf[Expr]
>>>>>>> 414a65fa
    }
  }

  /*
unbound_decls
	: wdl_type Identifier
	;
   */
  override def visitUnbound_decls(ctx: WdlV1Parser.Unbound_declsContext): Declaration = {
    val wdlType: Type = visitWdl_type(ctx.wdl_type())
    val name: String = ctx.Identifier().getText
    Declaration(name, wdlType, None, getSourceText(ctx), getComment(ctx))
  }

  /*
bound_decls
	: wdl_type Identifier EQUAL expr
	;
   */
  override def visitBound_decls(ctx: WdlV1Parser.Bound_declsContext): Declaration = {
    val wdlType: Type = visitWdl_type(ctx.wdl_type())
    val name: String = ctx.Identifier().getText
    if (ctx.expr() == null)
      return Declaration(name, wdlType, None, getSourceText(ctx), getComment(ctx))
    val expr: Expr = visitExpr(ctx.expr())
    Declaration(name, wdlType, Some(expr), getSourceText(ctx), getComment(ctx))
  }

  /*
any_decls
	: unbound_decls
	| bound_decls
	;
   */
  override def visitAny_decls(ctx: WdlV1Parser.Any_declsContext): Declaration = {
    if (ctx.unbound_decls() != null)
      return visitUnbound_decls(ctx.unbound_decls())
    if (ctx.bound_decls() != null)
      return visitBound_decls(ctx.bound_decls())
    throw new Exception("sanity")
  }

  /* meta_kv
   : Identifier COLON expr
   ; */
  override def visitMeta_kv(ctx: WdlV1Parser.Meta_kvContext): MetaKV = {
    val id = ctx.Identifier().getText
    val expr = visitExpr(ctx.expr())
    MetaKV(id, expr, getSourceText(ctx), getComment(ctx))
  }

  //  PARAMETERMETA LBRACE meta_kv* RBRACE #parameter_meta
  override def visitParameter_meta(
      ctx: WdlV1Parser.Parameter_metaContext
  ): ParameterMetaSection = {
    val kvs: Vector[MetaKV] = ctx
      .meta_kv()
      .asScala
      .map(x => visitMeta_kv(x))
      .toVector
    ParameterMetaSection(kvs, getSourceText(ctx), getComment(ctx))
  }

  //  META LBRACE meta_kv* RBRACE #meta
  override def visitMeta(ctx: WdlV1Parser.MetaContext): MetaSection = {
    val kvs: Vector[MetaKV] = ctx
      .meta_kv()
      .asScala
      .map(x => visitMeta_kv(x))
      .toVector
    MetaSection(kvs, getSourceText(ctx), getComment(ctx))
  }

  /* task_runtime_kv
 : Identifier COLON expr
 ; */
  override def visitTask_runtime_kv(ctx: WdlV1Parser.Task_runtime_kvContext): RuntimeKV = {
    val id: String = ctx.Identifier.getText
    val expr: Expr = visitExpr(ctx.expr())
    RuntimeKV(id, expr, getSourceText(ctx), getComment(ctx))
  }

  /* task_runtime
 : RUNTIME LBRACE (task_runtime_kv)* RBRACE
 ; */
  override def visitTask_runtime(ctx: WdlV1Parser.Task_runtimeContext): RuntimeSection = {
    val kvs = ctx
      .task_runtime_kv()
      .asScala
      .map(x => visitTask_runtime_kv(x))
      .toVector
    RuntimeSection(kvs, getSourceText(ctx), getComment(ctx))
  }

  /*
task_input
	: INPUT LBRACE (any_decls)* RBRACE
	;
   */
  override def visitTask_input(ctx: WdlV1Parser.Task_inputContext): InputSection = {
    val decls = ctx
      .any_decls()
      .asScala
      .map(x => visitAny_decls(x))
      .toVector
    InputSection(decls, getSourceText(ctx), getComment(ctx))
  }

  /* task_output
	: OUTPUT LBRACE (bound_decls)* RBRACE
	; */
  override def visitTask_output(ctx: WdlV1Parser.Task_outputContext): OutputSection = {
    val decls = ctx
      .bound_decls()
      .asScala
      .map(x => visitBound_decls(x))
      .toVector
    OutputSection(decls, getSourceText(ctx), getComment(ctx))
  }

  /* task_command_string_part
    : CommandStringPart*
    ; */
  override def visitTask_command_string_part(
      ctx: WdlV1Parser.Task_command_string_partContext
  ): ExprString = {
    val text: String = ctx
      .CommandStringPart()
      .asScala
      .map(x => x.getText)
      .mkString("")
    ExprString(text, getSourceText(ctx))
  }

  /* task_command_expr_part
    : StringCommandStart  (expression_placeholder_option)* expr RBRACE
    ; */
  override def visitTask_command_expr_part(
      ctx: WdlV1Parser.Task_command_expr_partContext
  ): Expr = {
    val placeHolders: Vector[PlaceHolderPart] = ctx
      .expression_placeholder_option()
      .asScala
      .map(x => visitExpression_placeholder_option(x))
      .toVector
    val expr = visitExpr(ctx.expr())
    parseEntirePlaceHolderExpression(placeHolders, expr, ctx)
  }

  /* task_command_expr_with_string
    : task_command_expr_part task_command_string_part
    ; */
  override def visitTask_command_expr_with_string(
      ctx: WdlV1Parser.Task_command_expr_with_stringContext
  ): ExprCompoundString = {
    val exprPart: Expr = visitTask_command_expr_part(ctx.task_command_expr_part())
    val stringPart: Expr = visitTask_command_string_part(
        ctx.task_command_string_part()
    )
    ExprCompoundString(Vector(exprPart, stringPart), getSourceText(ctx))
  }

  /* task_command
  : COMMAND task_command_string_part task_command_expr_with_string* EndCommand
  | HEREDOC_COMMAND task_command_string_part task_command_expr_with_string* EndCommand
  ; */
  override def visitTask_command(ctx: WdlV1Parser.Task_commandContext): CommandSection = {
    val start: Expr = visitTask_command_string_part(ctx.task_command_string_part())
    val parts: Vector[Expr] = ctx
      .task_command_expr_with_string()
      .asScala
      .map(x => visitTask_command_expr_with_string(x))
      .toVector

    val allParts: Vector[Expr] = start +: parts

    // discard empty strings, and flatten compound vectors of strings
    val cleanedParts = allParts.flatMap {
      case ExprString(x, _) if x.isEmpty => Vector.empty
      case ExprCompoundString(v, _)      => v
      case other                         => Vector(other)
    }

    // TODO: do the above until reaching a fixed point

    CommandSection(cleanedParts, getSourceText(ctx), getComment(ctx))
  }

  // A that should appear zero or once. Make sure this is the case.
  private def atMostOneSection[T](sections: Vector[T],
                                  sectionName: String,
                                  ctx: ParserRuleContext): Option[T] = {
    sections.size match {
      case 0 => None
      case 1 => Some(sections.head)
      case n =>
        throw new SyntaxException(
            s"section ${sectionName} appears ${n} times, it cannot appear more than once",
            getSourceText(ctx)
        )
    }
  }

  // A section that must appear exactly once
  private def exactlyOneSection[T](sections: Vector[T],
                                   sectionName: String,
                                   ctx: ParserRuleContext): T = {
    sections.size match {
      case 1 => sections.head
      case n =>
        throw new SyntaxException(
            s"section ${sectionName} appears ${n} times, it must appear exactly once",
            getSourceText(ctx)
        )
    }
  }

  // check that the parameter meta section references only has variables declared in
  // the input or output sections.
  private def validateParamMeta(paramMeta: ParameterMetaSection,
                                inputSection: Option[InputSection],
                                outputSection: Option[OutputSection],
                                ctx: ParserRuleContext): Unit = {
    val inputVarNames: Set[String] =
      inputSection
        .map(_.declarations.map(_.name).toSet)
        .getOrElse(Set.empty)
    val outputVarNames: Set[String] =
      outputSection
        .map(_.declarations.map(_.name).toSet)
        .getOrElse(Set.empty)

    // make sure the input and output sections to not intersect
    val both = inputVarNames intersect outputVarNames
    if (both.nonEmpty) {
      for (varName <- both) {
        // issue a warning with the exact text where this occurs
        val decl : Declaration = inputSection.get.declarations.find{
          case decl => decl.name == varName
        }.get
        val text = decl.text
        Util.warning(s"""|Warning: "${varName}" appears in both input and output sections.
                         |In file ${text.url} line ${text.line} col ${text.col}"""
                       .stripMargin.replaceAll("\n", " "),
                     opts.verbosity)
      }
    }

    val ioVarNames = inputVarNames ++ outputVarNames

    paramMeta.kvs.foreach {
      case MetaKV(k, _, _, _) =>
        if (!(ioVarNames contains k))
          throw new SyntaxException(s"parameter ${k} does not appear in the input or output sections",
                                 getSourceText(ctx))
    }
  }

  /* task
	: TASK Identifier LBRACE (task_element)+ RBRACE
	;  */
  override def visitTask(ctx: WdlV1Parser.TaskContext): Task = {
    val name = ctx.Identifier().getText
    val elems = ctx.task_element().asScala.map(visitTask_element).toVector

    val input: Option[InputSection] = atMostOneSection(elems.collect {
      case x: InputSection => x
    }, "input", ctx)
    val output: Option[OutputSection] = atMostOneSection(elems.collect {
      case x: OutputSection => x
    }, "output", ctx)
    val command: CommandSection = exactlyOneSection(elems.collect {
      case x: CommandSection => x
    }, "command", ctx)
    val decls: Vector[Declaration] = elems.collect {
      case x: Declaration => x
    }
    val meta: Option[MetaSection] = atMostOneSection(elems.collect {
      case x: MetaSection => x
    }, "meta", ctx)
    val parameterMeta: Option[ParameterMetaSection] = atMostOneSection(elems.collect {
      case x: ParameterMetaSection => x
    }, "parameter_meta", ctx)
    val runtime: Option[RuntimeSection] = atMostOneSection(elems.collect {
      case x: RuntimeSection => x
    }, "runtime", ctx)

    parameterMeta.foreach(validateParamMeta(_, input, output, ctx))

    Task(
        name,
        input = input,
        output = output,
        command = command,
        declarations = decls,
        meta = meta,
        parameterMeta = parameterMeta,
        runtime = runtime,
        text = getSourceText(ctx),
        getComment(ctx)
    )
  }

  /* import_alias
	: ALIAS Identifier AS Identifier
	;*/
  override def visitImport_alias(ctx: WdlV1Parser.Import_aliasContext): ImportAlias = {
    val ids = ctx
      .Identifier()
      .asScala
      .map(x => x.getText)
      .toVector
    ImportAlias(ids(0), ids(1), getSourceText(ctx))
  }

  /*
import_as
    : AS Identifier
    ;

 import_doc
	: IMPORT string import_as? (import_alias)*
	;
   */
  override def visitImport_doc(ctx: WdlV1Parser.Import_docContext): ImportDoc = {
    val url = ctx.string().getText.replaceAll("\"", "")
    val name =
      if (ctx.import_as() == null)
        None
      else
        Some(ctx.import_as().Identifier().getText)

    val aliases = ctx
      .import_alias()
      .asScala
      .map(x => visitImport_alias(x))
      .toVector
    ImportDoc(name, aliases, opts.getURL(url), getSourceText(ctx), getComment(ctx))
  }

  /* call_alias
	: AS Identifier
	; */
  override def visitCall_alias(ctx: WdlV1Parser.Call_aliasContext): CallAlias = {
    CallAlias(ctx.Identifier().getText, getSourceText(ctx))
  }

  /* call_input
	: Identifier EQUAL expr
	; */
  override def visitCall_input(ctx: WdlV1Parser.Call_inputContext): CallInput = {
    val expr = visitExpr(ctx.expr())
    CallInput(ctx.Identifier().getText, expr, getSourceText(ctx))
  }

  /* call_inputs
	: INPUT COLON (call_input (COMMA call_input)*)
	; */
  override def visitCall_inputs(ctx: WdlV1Parser.Call_inputsContext): CallInputs = {
    val inputs: Map[String, Expr] = ctx
      .call_input()
      .asScala
      .map { x =>
        val inp = visitCall_input(x)
        inp.name -> inp.expr
      }
      .toMap
    CallInputs(inputs, getSourceText(ctx))
  }

  /* call_body
	: LBRACE call_inputs? RBRACE
	; */
  override def visitCall_body(ctx: WdlV1Parser.Call_bodyContext): CallInputs = {
    if (ctx.call_inputs() == null)
      CallInputs(Map.empty, getSourceText(ctx))
    else
      visitCall_inputs(ctx.call_inputs())
  }

  /* call
	: CALL Identifier call_alias?  call_body?
	; */
  override def visitCall(ctx: WdlV1Parser.CallContext): Call = {
    val name = ctx.call_name().getText

    val alias: Option[String] =
      if (ctx.call_alias() == null) None
      else {
        val ca: CallAlias = visitCall_alias(ctx.call_alias())
        Some(ca.name)
      }

    val inputs: Map[String, Expr] =
      if (ctx.call_body() == null) {
        Map.empty[String, Expr]
      } else {
        val cb = visitCall_body(ctx.call_body())
        cb.value
      }

    Call(name, alias, inputs, getSourceText(ctx), getComment(ctx))
  }

  /*
scatter
	: SCATTER LPAREN Identifier In expr RPAREN LBRACE inner_workflow_element* RBRACE
 ; */
  override def visitScatter(ctx: WdlV1Parser.ScatterContext): Scatter = {
    val id = ctx.Identifier.getText
    val expr = visitExpr(ctx.expr())
    val body = ctx
      .inner_workflow_element()
      .asScala
      .map(visitInner_workflow_element)
      .toVector
    Scatter(id, expr, body, getSourceText(ctx), getComment(ctx))
  }

  /* conditional
	: IF LPAREN expr RPAREN LBRACE inner_workflow_element* RBRACE
	; */
  override def visitConditional(ctx: WdlV1Parser.ConditionalContext): Conditional = {
    val expr = visitExpr(ctx.expr())
    val body = ctx
      .inner_workflow_element()
      .asScala
      .map(visitInner_workflow_element)
      .toVector
    Conditional(expr, body, getSourceText(ctx), getComment(ctx))
  }

  /* workflow_input
	: INPUT LBRACE (any_decls)* RBRACE
	; */
  override def visitWorkflow_input(ctx: WdlV1Parser.Workflow_inputContext): InputSection = {
    val decls = ctx
      .any_decls()
      .asScala
      .map(x => visitAny_decls(x))
      .toVector
    InputSection(decls, getSourceText(ctx), getComment(ctx))
  }

  /* workflow_output
	: OUTPUT LBRACE (bound_decls)* RBRACE
	;
   */
  override def visitWorkflow_output(ctx: WdlV1Parser.Workflow_outputContext): OutputSection = {
    val decls = ctx
      .bound_decls()
      .asScala
      .map(x => visitBound_decls(x))
      .toVector
    OutputSection(decls, getSourceText(ctx), getComment(ctx))
  }

  /* inner_workflow_element
	: bound_decls
	| call
	| scatter
	| conditional
	; */
  override def visitInner_workflow_element(
      ctx: WdlV1Parser.Inner_workflow_elementContext
  ): WorkflowElement = {
    if (ctx.bound_decls() != null)
      return visitBound_decls(ctx.bound_decls())
    if (ctx.call() != null)
      return visitCall(ctx.call())
    if (ctx.scatter() != null)
      return visitScatter(ctx.scatter())
    if (ctx.conditional() != null)
      return visitConditional(ctx.conditional())
    throw new Exception("sanity")
  }

  /*
workflow_element
	: workflow_input #input
	| workflow_output #output
	| inner_workflow_element #inner_element
	| parameter_meta #parameter_meta_element
	| meta #meta_element
	;

workflow
	: WORKFLOW Identifier LBRACE workflow_element* RBRACE
	;
   */
  override def visitWorkflow(ctx: WdlV1Parser.WorkflowContext): Workflow = {
    val name = ctx.Identifier().getText
    val elems: Vector[WdlV1Parser.Workflow_elementContext] =
      ctx.workflow_element().asScala.toVector

    val input: Option[InputSection] = atMostOneSection(elems.collect {
      case x: WdlV1Parser.InputContext =>
        visitWorkflow_input(x.workflow_input())
    }, "input", ctx)
    val output: Option[OutputSection] = atMostOneSection(elems.collect {
      case x: WdlV1Parser.OutputContext =>
        visitWorkflow_output(x.workflow_output())
    }, "output", ctx)
    val meta: Option[MetaSection] = atMostOneSection(elems.collect {
      case x: WdlV1Parser.Meta_elementContext =>
        visitMeta(x.meta())
    }, "meta", ctx)
    val parameterMeta: Option[ParameterMetaSection] = atMostOneSection(elems.collect {
      case x: WdlV1Parser.Parameter_meta_elementContext =>
        visitParameter_meta(x.parameter_meta())
    }, "parameter_meta", ctx)
    val wfElems: Vector[WorkflowElement] = elems.collect {
      case x: WdlV1Parser.Inner_elementContext =>
        visitInner_workflow_element(x.inner_workflow_element())
    }

    parameterMeta.foreach(validateParamMeta(_, input, output, ctx))

    Workflow(name, input, output, meta, parameterMeta, wfElems, getSourceText(ctx), getComment(ctx))
  }

  /*
document_element
	: import_doc
	| struct
	| task
	;
   */
  override def visitDocument_element(ctx: WdlV1Parser.Document_elementContext): DocumentElement = {
    visitChildren(ctx).asInstanceOf[DocumentElement]
  }

  /* version
	: VERSION RELEASE_VERSION
	; */
  override def visitVersion(ctx: WdlV1Parser.VersionContext): Version = {
    if (ctx.RELEASE_VERSION() == null)
      throw new Exception("version not specified")
    val value = ctx.RELEASE_VERSION().getText
    Version(WdlVersion.fromName(value), getSourceText(ctx))
  }

  /*
document
	: version document_element* (workflow document_element*)?
	;
   */
  override def visitDocument(ctx: WdlV1Parser.DocumentContext): Document = {
    val version = visitVersion(ctx.version())

    val elems: Vector[DocumentElement] =
      ctx
        .document_element()
        .asScala
        .map(e => visitDocument_element(e))
        .toVector

    val workflow =
      if (ctx.workflow() == null)
        None
      else
        Some(visitWorkflow(ctx.workflow()))

    Document(version, elems, workflow, getSourceText(ctx), getComment(ctx))
  }

  def apply(): Document = {
    visitDocument(grammar.parser.document)
  }
}<|MERGE_RESOLUTION|>--- conflicted
+++ resolved
@@ -152,17 +152,12 @@
   : (type_base OPTIONAL | type_base)
   ;
    */
-<<<<<<< HEAD
-  override def visitWdl_type(ctx: V10WdlParser.Wdl_typeContext): Type = {
+  override def visitWdl_type(ctx: WdlV1Parser.Wdl_typeContext): Type = {
     val t = visitType_base(ctx.type_base())
     if (ctx.OPTIONAL() != null)
       TypeOptional(t, getSourceText(ctx))
     else
       t
-=======
-  override def visitWdl_type(ctx: WdlV1Parser.Wdl_typeContext): Type = {
-    visitChildren(ctx).asInstanceOf[Type]
->>>>>>> 414a65fa
   }
 
   // EXPRESSIONS
@@ -534,14 +529,8 @@
 
   private def visitExpr_infix0(ctx: WdlV1Parser.Expr_infix0Context): Expr = {
     ctx match {
-<<<<<<< HEAD
-      case lor: V10WdlParser.LorContext       => visitLor(lor)
-      case infix1: V10WdlParser.Infix1Context => visitInfix1(infix1).asInstanceOf[Expr]
-=======
       case lor: WdlV1Parser.LorContext       => visitLor(lor)
       case infix1: WdlV1Parser.Infix1Context => visitInfix1(infix1).asInstanceOf[Expr]
-      case _                                 => visitChildren(ctx).asInstanceOf[Expr]
->>>>>>> 414a65fa
     }
   }
 
@@ -551,14 +540,8 @@
 	; */
   private def visitExpr_infix1(ctx: WdlV1Parser.Expr_infix1Context): Expr = {
     ctx match {
-<<<<<<< HEAD
-      case land: V10WdlParser.LandContext     => visitLand(land)
-      case infix2: V10WdlParser.Infix2Context => visitInfix2(infix2).asInstanceOf[Expr]
-=======
       case land: WdlV1Parser.LandContext     => visitLand(land)
       case infix2: WdlV1Parser.Infix2Context => visitInfix2(infix2).asInstanceOf[Expr]
-      case _                                 => visitChildren(ctx).asInstanceOf[Expr]
->>>>>>> 414a65fa
     }
   }
 
@@ -574,15 +557,6 @@
 
   private def visitExpr_infix2(ctx: WdlV1Parser.Expr_infix2Context): Expr = {
     ctx match {
-<<<<<<< HEAD
-      case eqeq: V10WdlParser.EqeqContext     => visitEqeq(eqeq)
-      case neq: V10WdlParser.NeqContext       => visitNeq(neq)
-      case lte: V10WdlParser.LteContext       => visitLte(lte)
-      case gte: V10WdlParser.GteContext       => visitGte(gte)
-      case lt: V10WdlParser.LtContext         => visitLt(lt)
-      case gt: V10WdlParser.GtContext         => visitGt(gt)
-      case infix3: V10WdlParser.Infix3Context => visitInfix3(infix3).asInstanceOf[Expr]
-=======
       case eqeq: WdlV1Parser.EqeqContext     => visitEqeq(eqeq)
       case neq: WdlV1Parser.NeqContext       => visitNeq(neq)
       case lte: WdlV1Parser.LteContext       => visitLte(lte)
@@ -590,8 +564,6 @@
       case lt: WdlV1Parser.LtContext         => visitLt(lt)
       case gt: WdlV1Parser.GtContext         => visitGt(gt)
       case infix3: WdlV1Parser.Infix3Context => visitInfix3(infix3).asInstanceOf[Expr]
-      case _                                 => visitChildren(ctx).asInstanceOf[Expr]
->>>>>>> 414a65fa
     }
   }
 
@@ -602,16 +574,9 @@
 	; */
   private def visitExpr_infix3(ctx: WdlV1Parser.Expr_infix3Context): Expr = {
     ctx match {
-<<<<<<< HEAD
-      case add: V10WdlParser.AddContext       => visitAdd(add)
-      case sub: V10WdlParser.SubContext       => visitSub(sub)
-      case infix4: V10WdlParser.Infix4Context => visitInfix4(infix4).asInstanceOf[Expr]
-=======
       case add: WdlV1Parser.AddContext       => visitAdd(add)
       case sub: WdlV1Parser.SubContext       => visitSub(sub)
       case infix4: WdlV1Parser.Infix4Context => visitInfix4(infix4).asInstanceOf[Expr]
-      case _                                 => visitChildren(ctx).asInstanceOf[Expr]
->>>>>>> 414a65fa
     }
   }
 
@@ -623,18 +588,10 @@
 	;  */
   private def visitExpr_infix4(ctx: WdlV1Parser.Expr_infix4Context): Expr = {
     ctx match {
-<<<<<<< HEAD
-      case mul: V10WdlParser.MulContext       => visitMul(mul)
-      case divide: V10WdlParser.DivideContext => visitDivide(divide)
-      case mod: V10WdlParser.ModContext       => visitMod(mod)
-      case infix5: V10WdlParser.Infix5Context => visitInfix5(infix5).asInstanceOf[Expr]
-=======
       case mul: WdlV1Parser.MulContext       => visitMul(mul)
       case divide: WdlV1Parser.DivideContext => visitDivide(divide)
       case mod: WdlV1Parser.ModContext       => visitMod(mod)
       case infix5: WdlV1Parser.Infix5Context => visitInfix5(infix5).asInstanceOf[Expr]
-//      case _ => visitChildren(ctx).asInstanceOf[Expr]
->>>>>>> 414a65fa
     }
   }
 
@@ -670,24 +627,8 @@
 	; */
   private def visitExpr_core(ctx: WdlV1Parser.Expr_coreContext): Expr = {
     ctx match {
-<<<<<<< HEAD
-      case group: V10WdlParser.Expression_groupContext => visitExpression_group(group)
-      case primitives: V10WdlParser.PrimitivesContext =>      visitPrimitive_literal(primitives.primitive_literal())
-      case array_literal: V10WdlParser.Array_literalContext => visitArray_literal(array_literal)
-      case pair_literal: V10WdlParser.Pair_literalContext   => visitPair_literal(pair_literal)
-      case map_literal: V10WdlParser.Map_literalContext     => visitMap_literal(map_literal)
-      case obj_literal: V10WdlParser.Object_literalContext  => visitObject_literal(obj_literal)
-      case negate: V10WdlParser.NegateContext               => visitNegate(negate)
-      case unirarysigned: V10WdlParser.UnirarysignedContext => visitUnirarysigned(unirarysigned)
-      case at: V10WdlParser.AtContext                       => visitAt(at)
-      case ifthenelse: V10WdlParser.IfthenelseContext       => visitIfthenelse(ifthenelse)
-      case apply: V10WdlParser.ApplyContext                 => visitApply(apply)
-      case left_name: V10WdlParser.Left_nameContext         => visitLeft_name(left_name)
-      case get_name: V10WdlParser.Get_nameContext           => visitGet_name(get_name)
-=======
       case group: WdlV1Parser.Expression_groupContext => visitExpression_group(group)
-      case primitives: WdlV1Parser.PrimitivesContext =>
-        visitChildren(primitives).asInstanceOf[Expr]
+      case primitives: WdlV1Parser.PrimitivesContext =>      visitPrimitive_literal(primitives.primitive_literal())
       case array_literal: WdlV1Parser.Array_literalContext => visitArray_literal(array_literal)
       case pair_literal: WdlV1Parser.Pair_literalContext   => visitPair_literal(pair_literal)
       case map_literal: WdlV1Parser.Map_literalContext     => visitMap_literal(map_literal)
@@ -699,8 +640,6 @@
       case apply: WdlV1Parser.ApplyContext                 => visitApply(apply)
       case left_name: WdlV1Parser.Left_nameContext         => visitLeft_name(left_name)
       case get_name: WdlV1Parser.Get_nameContext           => visitGet_name(get_name)
-//      case _ => visitChildren(ctx).asInstanceOf[Expr]
->>>>>>> 414a65fa
     }
   }
 
