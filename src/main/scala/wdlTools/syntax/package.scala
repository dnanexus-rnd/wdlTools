--- conflicted
+++ resolved
@@ -2,11 +2,7 @@
 
 import java.net.URL
 
-<<<<<<< HEAD
-import wdlTools.syntax.AbstractSyntax.{Document, ImportDoc, Type, Expr}
-=======
 import wdlTools.syntax.AbstractSyntax.{Document, Expr, ImportDoc, Type}
->>>>>>> d23e1a82
 import wdlTools.util.{Options, SourceCode, Util}
 
 import scala.collection.mutable
@@ -54,11 +50,7 @@
 }
 
 object TextSource {
-<<<<<<< HEAD
-  lazy val empty: TextSource = TextSource(0, 0, 0, 0)
-=======
   val empty: TextSource = TextSource(0, 0, 0, 0)
->>>>>>> d23e1a82
 
   def fromSpan(start: TextSource, stop: TextSource): TextSource = {
     TextSource(
@@ -71,11 +63,6 @@
 }
 
 // Syntax error exception
-<<<<<<< HEAD
-class SyntaxException private (ex: Exception) extends Exception(ex) {
-  def this(msg: String, text: TextSource) =
-    this(new Exception(s"${msg} at ${text}"))
-=======
 final class SyntaxException(message: String) extends Exception(message) {
   def this(msg: String, text: TextSource, docSourceURL: Option[URL] = None) = {
     this(SyntaxException.formatMessage(msg, text, docSourceURL))
@@ -87,7 +74,6 @@
     val urlPart = docSourceURL.map(url => s" in ${url.toString}").getOrElse("")
     s"${msg} at ${text}${urlPart}"
   }
->>>>>>> d23e1a82
 }
 
 /**
@@ -97,6 +83,49 @@
   */
 case class Comment(value: String, text: TextSource) extends Ordered[Comment] {
   override def compare(that: Comment): Int = text.line - that.text.line
+}
+
+case class CommentMap(comments: Map[Int, Comment]) {
+  def nonEmpty: Boolean = {
+    comments.nonEmpty
+  }
+
+  def filterBetween(start: Int, stop: Int): CommentMap = {
+    CommentMap(comments.filterKeys(i => i >= start && i <= stop))
+  }
+
+  def filterBetween(before: TextSource,
+                    after: TextSource,
+                    startInclusive: Boolean = false,
+                    stopInclusive: Boolean = false): CommentMap = {
+    val start = before.endLine - (if (startInclusive) 0 else 1)
+    val stop = after.line + (if (stopInclusive) 0 else 1)
+    filterBetween(start, stop)
+  }
+
+  def filterWithin(textSource: TextSource,
+                   startInclusive: Boolean = true,
+                   stopInclusive: Boolean = false): CommentMap = {
+    val start = textSource.line + (if (startInclusive) 0 else 1)
+    val stop = textSource.endLine - (if (stopInclusive) 0 else 1)
+    filterBetween(start, stop)
+  }
+
+  def toSortedVector: Vector[Comment] = {
+    comments.values.toVector.sortWith(_ < _)
+  }
+
+  def get(line: Int): Option[Comment] = {
+    comments.get(line)
+  }
+
+  def apply(line: Int): Comment = {
+    comments(line)
+  }
+}
+
+object CommentMap {
+  val empty: CommentMap = CommentMap(Map.empty)
 }
 
 trait DocumentWalker[T] {
@@ -122,11 +151,7 @@
       extends DocumentWalker[T] {
     def extractDependencies(document: Document): Map[URL, Document] = {
       document.elements.flatMap {
-<<<<<<< HEAD
         case ImportDoc(_, _, addr, doc, _) if doc.isDefined =>
-=======
-        case ImportDoc(_, _, addr, doc, _, _) if doc.isDefined =>
->>>>>>> d23e1a82
           Some(Util.getURL(addr.value, opts.localDirectories) -> doc.get)
         case _ => None
       }.toMap
