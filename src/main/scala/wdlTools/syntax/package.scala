--- conflicted
+++ resolved
@@ -10,14 +10,9 @@
 }
 
 object WdlVersion {
-<<<<<<< HEAD
   case object Draft_2 extends WdlVersion("draft-2", 0, Set.empty)
   case object V1 extends WdlVersion("1.0", 1, aliases = Set("draft-3"))
   case object V1_1 extends WdlVersion("1.1", 2, Set.empty)
-=======
-  case object Draft_2 extends WdlVersion("draft-2", 0, aliases = Set())
-  case object V1 extends WdlVersion("1.0", 1, aliases = Set("draft-3"))
->>>>>>> fcfebaef
   case object V2 extends WdlVersion("2.0", 3, aliases = Set("development"))
 
   val All: Vector[WdlVersion] = Vector(V2, V1, Draft_2).sortWith(_ < _)
