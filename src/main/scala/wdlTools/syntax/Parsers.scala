package wdlTools.syntax

import java.net.URL
import java.nio.file.Path

import wdlTools.syntax.AbstractSyntax.Document
import wdlTools.util.{Options, SourceCode, Util}

import scala.collection.mutable

case class Parsers(opts: Options = Options(), defaultLoader: Option[SourceCode.Loader] = None) {
  private val loader: SourceCode.Loader = defaultLoader.getOrElse(SourceCode.Loader(opts))
  private lazy val parsers: Map[WdlVersion, WdlParser] = Map(
      WdlVersion.Draft_2 -> draft_2.ParseAll(opts, loader),
      WdlVersion.V1 -> v1_0.ParseAll(opts, loader)
  )
<<<<<<< HEAD
  private lazy val typeParsers: Map[WdlVersion, WdlTypeParser] = Map(
      WdlVersion.Draft_2 -> draft_2.ParseType(opts),
      WdlVersion.V1 -> v1_0.ParseType(opts)
  )
  private lazy val exprParsers: Map[WdlVersion, WdlExprParser] = Map(
      WdlVersion.Draft_2 -> draft_2.ParseExpr(opts),
      WdlVersion.V1 -> v1_0.ParseExpr(opts)
=======
  private lazy val fragmentParsers: Map[WdlVersion, WdlFragmentParser] = Map(
      WdlVersion.Draft_2 -> draft_2.ParseFragment(opts),
      WdlVersion.V1_0 -> v1_0.ParseFragment(opts)
>>>>>>> 9d2329c3
  )

  def getParser(url: URL): WdlParser = {
    getParser(loader.apply(url))
  }

  def getParser(sourceCode: SourceCode): WdlParser = {
    WdlVersion.All.foreach { ver =>
      val parser = parsers(ver)
      if (parser.canParse(sourceCode)) {
        return parser
      }
    }
    throw new Exception(s"No parser is able to parse document ${sourceCode.url}")
  }

  def getParser(wdlVersion: WdlVersion): WdlParser = {
    parsers(wdlVersion)
  }

  def parse(path: Path): Document = {
    parse(Util.getURL(path))
  }

  def parse(url: URL): Document = {
    val sourceCode = loader.apply(url)
    val parser = getParser(sourceCode)
    parser.apply(sourceCode)
  }

  def getDocumentWalker[T](
      url: URL,
      results: mutable.Map[URL, T] = mutable.HashMap.empty[URL, T]
  ): DocumentWalker[T] = {
    val sourceCode = loader.apply(url)
    val parser = getParser(sourceCode)
    parser.Walker(url, Some(sourceCode), results)
  }

  def getFragmentParser(wdlVersion: WdlVersion): WdlFragmentParser = {
    fragmentParsers(wdlVersion)
  }
}<|MERGE_RESOLUTION|>--- conflicted
+++ resolved
@@ -10,30 +10,20 @@
 
 case class Parsers(opts: Options = Options(), defaultLoader: Option[SourceCode.Loader] = None) {
   private val loader: SourceCode.Loader = defaultLoader.getOrElse(SourceCode.Loader(opts))
-  private lazy val parsers: Map[WdlVersion, WdlParser] = Map(
+  private lazy val parsers: Map[WdlVersion, WdlDocumentParser] = Map(
       WdlVersion.Draft_2 -> draft_2.ParseAll(opts, loader),
       WdlVersion.V1 -> v1_0.ParseAll(opts, loader)
   )
-<<<<<<< HEAD
-  private lazy val typeParsers: Map[WdlVersion, WdlTypeParser] = Map(
-      WdlVersion.Draft_2 -> draft_2.ParseType(opts),
-      WdlVersion.V1 -> v1_0.ParseType(opts)
-  )
-  private lazy val exprParsers: Map[WdlVersion, WdlExprParser] = Map(
-      WdlVersion.Draft_2 -> draft_2.ParseExpr(opts),
-      WdlVersion.V1 -> v1_0.ParseExpr(opts)
-=======
   private lazy val fragmentParsers: Map[WdlVersion, WdlFragmentParser] = Map(
       WdlVersion.Draft_2 -> draft_2.ParseFragment(opts),
-      WdlVersion.V1_0 -> v1_0.ParseFragment(opts)
->>>>>>> 9d2329c3
+      WdlVersion.V1 -> v1_0.ParseFragment(opts)
   )
 
-  def getParser(url: URL): WdlParser = {
+  def getParser(url: URL): WdlDocumentParser = {
     getParser(loader.apply(url))
   }
 
-  def getParser(sourceCode: SourceCode): WdlParser = {
+  def getParser(sourceCode: SourceCode): WdlDocumentParser = {
     WdlVersion.All.foreach { ver =>
       val parser = parsers(ver)
       if (parser.canParse(sourceCode)) {
@@ -43,7 +33,7 @@
     throw new Exception(s"No parser is able to parse document ${sourceCode.url}")
   }
 
-  def getParser(wdlVersion: WdlVersion): WdlParser = {
+  def getParser(wdlVersion: WdlVersion): WdlDocumentParser = {
     parsers(wdlVersion)
   }
 
