package wdlTools

<<<<<<< HEAD
=======
//import ConcreteSyntax.{Document, URL, ImportDoc, ImportDocElaborated}

>>>>>>> f0799ff7
import java.nio.file.Path

import wdlTools.ConcreteSyntax.{Document, ImportDoc, ImportDocElaborated, URL}

import scala.collection.mutable

// parse and follow imports
case class ParseAll(antlr4Trace: Boolean = false,
                    verbose: Boolean = false,
                    quiet: Boolean = false,
                    localDirectories: Vector[Path] = Vector.empty) {

  // cache of documents that have already been fetched and parsed.
<<<<<<< HEAD
  private val docCache: mutable.Map[URL, Document] = mutable.Map.empty
=======
  private val docCache: Map[URL, AbstractSyntax.Document] = Map.empty
>>>>>>> f0799ff7

  private def followImport(url: URL): AbstractSyntax.Document = {
    docCache.get(url) match {
      case None =>
        val docText = FetchURL(verbose, localDirectories).apply(url)
        val cDoc: ConcreteSyntax.Document =
          ParseDocument.apply(docText, verbose, quiet, antlr4Trace)
        val aDoc = dfs(cDoc)
        docCache(url) = aDoc
        aDoc
      case Some(aDoc) =>
        aDoc
    }
  }

  private def translateType(t: ConcreteSyntax.Type): AbstractSyntax.Type = {
    t match {
      case ConcreteSyntax.TypeOptional(t) => AbstractSyntax.TypeOptional(translateType(t))
      case ConcreteSyntax.TypeArray(t, nonEmpty) =>
        AbstractSyntax.TypeArray(translateType(t), nonEmpty)
      case ConcreteSyntax.TypeMap(k, v) =>
        AbstractSyntax.TypeMap(translateType(k), translateType(v))
      case ConcreteSyntax.TypePair(l, r) =>
        AbstractSyntax.TypePair(translateType(l), translateType(r))
      case ConcreteSyntax.TypeString         => AbstractSyntax.TypeString
      case ConcreteSyntax.TypeFile           => AbstractSyntax.TypeFile
      case ConcreteSyntax.TypeBoolean        => AbstractSyntax.TypeBoolean
      case ConcreteSyntax.TypeInt            => AbstractSyntax.TypeInt
      case ConcreteSyntax.TypeFloat          => AbstractSyntax.TypeFloat
      case ConcreteSyntax.TypeIdentifier(id) => AbstractSyntax.TypeIdentifier(id)
      case ConcreteSyntax.TypeObject         => AbstractSyntax.TypeObject
      case ConcreteSyntax.TypeStruct(name, members) =>
        AbstractSyntax.TypeStruct(name, members.map {
          case (name, t) => name -> translateType(t)
        }.toMap)
    }
  }

  private def translateExpr(e: ConcreteSyntax.Expr): AbstractSyntax.Expr = {
    e match {
      // values
      case ConcreteSyntax.ExprString(value)  => AbstractSyntax.ValueString(value)
      case ConcreteSyntax.ExprFile(value)    => AbstractSyntax.ValueFile(value)
      case ConcreteSyntax.ExprBoolean(value) => AbstractSyntax.ValueBoolean(value)
      case ConcreteSyntax.ExprInt(value)     => AbstractSyntax.ValueInt(value)
      case ConcreteSyntax.ExprFloat(value)   => AbstractSyntax.ValueFloat(value)

      // compound values
      case ConcreteSyntax.ExprIdentifier(id) => AbstractSyntax.ExprIdentifier(id)
      case ConcreteSyntax.ExprCompoundString(vec) =>
        AbstractSyntax.ExprCompoundString(vec.map(translateExpr).toVector)
      case ConcreteSyntax.ExprPair(l, r) =>
        AbstractSyntax.ExprPair(translateExpr(l), translateExpr(r))
      case ConcreteSyntax.ExprArrayLiteral(vec) =>
        AbstractSyntax.ExprArray(vec.map(translateExpr).toVector)
      case ConcreteSyntax.ExprMapLiteral(m) =>
        AbstractSyntax.ExprMap(m.map {
          case (k, v) => translateExpr(k) -> translateExpr(v)
        }.toMap)
      case ConcreteSyntax.ExprObjectLiteral(m) =>
        AbstractSyntax.ExprObject(m.map {
          case (fieldName, v) => fieldName -> translateExpr(v)
        }.toMap)

      // string place holders
      case ConcreteSyntax.ExprPlaceholderEqual(t, f, value) =>
        AbstractSyntax.ExprPlaceholderEqual(translateExpr(t),
                                            translateExpr(f),
                                            translateExpr(value))
      case ConcreteSyntax.ExprPlaceholderDefault(default, value) =>
        AbstractSyntax.ExprPlaceholderDefault(translateExpr(default), translateExpr(value))
      case ConcreteSyntax.ExprPlaceholderSep(sep, value) =>
        AbstractSyntax.ExprPlaceholderSep(translateExpr(sep), translateExpr(value))

      // operators on one argument
      case ConcreteSyntax.ExprUniraryPlus(value) =>
        AbstractSyntax.ExprUniraryPlus(translateExpr(value))
      case ConcreteSyntax.ExprUniraryMinus(value) =>
        AbstractSyntax.ExprUniraryMinus(translateExpr(value))
      case ConcreteSyntax.ExprNegate(value) =>
        AbstractSyntax.ExprNegate(translateExpr(value))

      // operators on two arguments
      case ConcreteSyntax.ExprLor(a, b) =>
        AbstractSyntax.ExprLor(translateExpr(a), translateExpr(b))
      case ConcreteSyntax.ExprLand(a, b) =>
        AbstractSyntax.ExprLand(translateExpr(a), translateExpr(b))
      case ConcreteSyntax.ExprEqeq(a, b) =>
        AbstractSyntax.ExprEqeq(translateExpr(a), translateExpr(b))
      case ConcreteSyntax.ExprLt(a, b) => AbstractSyntax.ExprLt(translateExpr(a), translateExpr(b))
      case ConcreteSyntax.ExprGte(a, b) =>
        AbstractSyntax.ExprGte(translateExpr(a), translateExpr(b))
      case ConcreteSyntax.ExprNeq(a, b) =>
        AbstractSyntax.ExprNeq(translateExpr(a), translateExpr(b))
      case ConcreteSyntax.ExprLte(a, b) =>
        AbstractSyntax.ExprLte(translateExpr(a), translateExpr(b))
      case ConcreteSyntax.ExprGt(a, b) => AbstractSyntax.ExprGt(translateExpr(a), translateExpr(b))
      case ConcreteSyntax.ExprAdd(a, b) =>
        AbstractSyntax.ExprAdd(translateExpr(a), translateExpr(b))
      case ConcreteSyntax.ExprSub(a, b) =>
        AbstractSyntax.ExprSub(translateExpr(a), translateExpr(b))
      case ConcreteSyntax.ExprMod(a, b) =>
        AbstractSyntax.ExprMod(translateExpr(a), translateExpr(b))
      case ConcreteSyntax.ExprMul(a, b) =>
        AbstractSyntax.ExprMul(translateExpr(a), translateExpr(b))
      case ConcreteSyntax.ExprDivide(a, b) =>
        AbstractSyntax.ExprDivide(translateExpr(a), translateExpr(b))

      // Access an array element at [index]
      case ConcreteSyntax.ExprAt(array, index) =>
        AbstractSyntax.ExprAt(translateExpr(array), translateExpr(index))

      case ConcreteSyntax.ExprIfThenElse(cond, tBranch, fBranch) =>
        AbstractSyntax.ExprIfThenElse(translateExpr(cond),
                                      translateExpr(tBranch),
                                      translateExpr(fBranch))
      case ConcreteSyntax.ExprApply(funcName, elements) =>
        AbstractSyntax.ExprApply(funcName, elements.map(translateExpr).toVector)
      case ConcreteSyntax.ExprGetName(e, id) =>
        AbstractSyntax.ExprGetName(translateExpr(e), id)

      case other =>
        throw new Exception(s"invalid concrete syntax element ${other}")
    }
  }

  private def translateMetaKV(kv: ConcreteSyntax.MetaKV): AbstractSyntax.MetaKV = {
    AbstractSyntax.MetaKV(kv.id, translateExpr(kv.expr))
  }

  private def translateInputSection(
      inp: ConcreteSyntax.InputSection
  ): AbstractSyntax.InputSection = {
    AbstractSyntax.InputSection(inp.declarations.map(translateDeclaration).toVector)
  }

  private def translateOutputSection(
      output: ConcreteSyntax.OutputSection
  ): AbstractSyntax.OutputSection = {
    AbstractSyntax.OutputSection(output.declarations.map(translateDeclaration).toVector)
  }

  private def translateCommandSection(
      cs: ConcreteSyntax.CommandSection
  ): AbstractSyntax.CommandSection = {
    AbstractSyntax.CommandSection(cs.parts.map(translateExpr).toVector)
  }

  private def translateDeclaration(decl: ConcreteSyntax.Declaration): AbstractSyntax.Declaration = {
    AbstractSyntax.Declaration(decl.name, translateType(decl.wdlType), decl.expr.map(translateExpr))
  }

  private def translateMetaSection(meta: ConcreteSyntax.MetaSection): AbstractSyntax.MetaSection = {
    AbstractSyntax.MetaSection(meta.kvs.map(translateMetaKV).toVector)
  }

  private def translateParameterMetaSection(
      paramMeta: ConcreteSyntax.ParameterMetaSection
  ): AbstractSyntax.ParameterMetaSection = {
    AbstractSyntax.ParameterMetaSection(paramMeta.kvs.map(translateMetaKV).toVector)
  }

  private def translateWorkflowElement(
      elem: ConcreteSyntax.WorkflowElement
  ): AbstractSyntax.WorkflowElement = {
    elem match {
      case ConcreteSyntax.Declaration(name, wdlType, expr) =>
        AbstractSyntax.Declaration(name, translateType(wdlType), expr.map(translateExpr))

      case ConcreteSyntax.Call(name, alias, inputs) =>
        AbstractSyntax.Call(name, alias, inputs.map {
          case (name, expr) => name -> translateExpr(expr)
        }.toMap)

      case ConcreteSyntax.Scatter(identifier, expr, body) =>
        AbstractSyntax.Scatter(identifier,
                               translateExpr(expr),
                               body.map(translateWorkflowElement).toVector)

      case ConcreteSyntax.Conditional(expr, body) =>
        AbstractSyntax.Conditional(translateExpr(expr), body.map(translateWorkflowElement).toVector)
    }
  }

  private def translateWorkflow(wf: ConcreteSyntax.Workflow): AbstractSyntax.Workflow = {
    AbstractSyntax.Workflow(
        wf.name,
        wf.input.map(translateInputSection),
        wf.output.map(translateOutputSection),
        wf.meta.map(translateMetaSection),
        wf.parameterMeta.map(translateParameterMetaSection),
        wf.body.map(translateWorkflowElement)
    )
  }

  // start from a document [doc], and recursively dive into all the imported
  // documents. Replace all the raw import statements with fully elaborated ones.
  private def dfs(doc: ConcreteSyntax.Document): AbstractSyntax.Document = {

    // translate all the elements of the document to the abstract syntax
    val elems: Vector[AbstractSyntax.DocumentElement] = doc.elements.map {
      case ConcreteSyntax.TypeStruct(name, members) =>
        AbstractSyntax.TypeStruct(name,
                                  members.map { case (name, t) => name -> translateType(t) }.toMap)

      case ConcreteSyntax.ImportDoc(name, aliases, url) =>
        val importedDoc = followImport(url)
        val aliasesAbst: Vector[AbstractSyntax.ImportAlias] = aliases.map {
          case ConcreteSyntax.ImportAlias(x, y) => AbstractSyntax.ImportAlias(x, y)
        }.toVector

        // Replace the original statement with a new one
<<<<<<< HEAD
        ImportDocElaborated(name, aliases, url, importedDocFull)

      // all other document parts are unchanged.
      case x => x
    }
    Document(doc.version, elems, doc.workflow)
=======
        AbstractSyntax.ImportDoc(name, aliasesAbst, url, importedDoc)

      case ConcreteSyntax.Task(name, input, output, command, declarations, meta, parameterMeta) =>
        AbstractSyntax.Task(
            name,
            input.map(translateInputSection),
            output.map(translateOutputSection),
            translateCommandSection(command),
            declarations.map(translateDeclaration).toVector,
            meta.map(translateMetaSection),
            parameterMeta.map(translateParameterMetaSection)
        )

      case other => throw new Exception(s"unrecognized document element ${other}")
    }.toVector

    val aWf = doc.workflow.map(translateWorkflow)
    AbstractSyntax.Document(doc.version, elems, aWf)
>>>>>>> f0799ff7
  }

  // [dirs] : the directories where to search for imported documents
  //
  def apply(sourceCode: String): AbstractSyntax.Document = {
    val top: ConcreteSyntax.Document = ParseDocument.apply(sourceCode, verbose, quiet, antlr4Trace)
    dfs(top)
  }
}<|MERGE_RESOLUTION|>--- conflicted
+++ resolved
@@ -1,10 +1,5 @@
 package wdlTools
 
-<<<<<<< HEAD
-=======
-//import ConcreteSyntax.{Document, URL, ImportDoc, ImportDocElaborated}
-
->>>>>>> f0799ff7
 import java.nio.file.Path
 
 import wdlTools.ConcreteSyntax.{Document, ImportDoc, ImportDocElaborated, URL}
@@ -18,11 +13,7 @@
                     localDirectories: Vector[Path] = Vector.empty) {
 
   // cache of documents that have already been fetched and parsed.
-<<<<<<< HEAD
-  private val docCache: mutable.Map[URL, Document] = mutable.Map.empty
-=======
   private val docCache: Map[URL, AbstractSyntax.Document] = Map.empty
->>>>>>> f0799ff7
 
   private def followImport(url: URL): AbstractSyntax.Document = {
     docCache.get(url) match {
@@ -235,14 +226,6 @@
         }.toVector
 
         // Replace the original statement with a new one
-<<<<<<< HEAD
-        ImportDocElaborated(name, aliases, url, importedDocFull)
-
-      // all other document parts are unchanged.
-      case x => x
-    }
-    Document(doc.version, elems, doc.workflow)
-=======
         AbstractSyntax.ImportDoc(name, aliasesAbst, url, importedDoc)
 
       case ConcreteSyntax.Task(name, input, output, command, declarations, meta, parameterMeta) =>
@@ -261,7 +244,6 @@
 
     val aWf = doc.workflow.map(translateWorkflow)
     AbstractSyntax.Document(doc.version, elems, aWf)
->>>>>>> f0799ff7
   }
 
   // [dirs] : the directories where to search for imported documents
