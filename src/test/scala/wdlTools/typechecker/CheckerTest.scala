--- conflicted
+++ resolved
@@ -59,14 +59,9 @@
     }
   }
 
-<<<<<<< HEAD
   it should "type check workflows (positive cases)" in {
     val positiveCases =
       getWdlSourceFiles("/typechecker/v1_0/workflows/positive")
-=======
-  it should "type check workflows (positive cases)" taggedAs Edge in {
-    val positiveCases = getWdlSourceFiles(positivePath).filter(p => p.toString contains "import")
->>>>>>> 414a65fa
 
     for (pc <- positiveCases) {
       val doc = parser.parse(Util.getURL(pc))
