--- conflicted
+++ resolved
@@ -324,12 +324,12 @@
     doc.workflow should not be empty
   }
 
-<<<<<<< HEAD
+
   it should "correctly report an error" in {
     assertThrows[Exception] {
       val _ = ParseDocument.apply(getWdlSource("workflows", "bad_declaration.wdl"), conf)
     }
-=======
+
   it should "handle chained operations" in {
     val doc = ParseDocument.apply(getWdlSource("tasks", "bug16-chained-operations.wdl"), conf)
 
@@ -343,6 +343,5 @@
     decl.name shouldBe "j"
     decl.expr shouldBe ExprAdd(ExprAdd(ExprIdentifier("i"), ExprIdentifier("i")),
                                ExprIdentifier(""))
->>>>>>> 2452713c
   }
 }