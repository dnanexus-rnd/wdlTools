package wdlTools.syntax.draft_2

import java.nio.file.Paths

import org.scalatest.{FlatSpec, Matchers}
import wdlTools.syntax.{
  CommentCompound,
  CommentEmpty,
  CommentLine,
  CommentPreformatted,
  Edge,
  WdlVersion
}
import wdlTools.syntax.draft_2.ConcreteSyntax._
import wdlTools.util.Verbosity.Quiet
import wdlTools.util.{Options, SourceCode, Util}

class ConcreteSyntaxTest extends FlatSpec with Matchers {
  private val sourcePath = Paths.get(getClass.getResource("/syntax/draft_2").getPath)
  private val tasksDir = sourcePath.resolve("tasks")
  private val workflowsDir = sourcePath.resolve("workflows")
  private val opts = Options(
      antlr4Trace = false,
      verbosity = Quiet,
      localDirectories = Some(Vector(tasksDir, workflowsDir))
  )
  private val loader = SourceCode.Loader(opts)
  private val grammarFactory = WdlDraft2GrammarFactory(opts)

  private def getTaskSource(fname: String): SourceCode = {
    loader.apply(Util.getURL(tasksDir.resolve(fname)))
  }

  private def getWorkflowSource(fname: String): SourceCode = {
    loader.apply(Util.getURL(workflowsDir.resolve(fname)))
  }

<<<<<<< HEAD
  private def parseDocument(sourceCode: SourceCode, conf: Options = opts): Document = {
    val grammarFactory = WdlDraft2GrammarFactory(conf)
    val grammar = grammarFactory.createGrammar(sourceCode.toString)
    val visitor = ParseDocument(grammar, sourceCode.url, conf)
    visitor.apply()
  }

  it should "handle various types" in {
    val doc = parseDocument(getTaskSource("types.wdl"))
=======
  private def getDocument(sourceCode: SourceCode, conf: Options = opts): Document = {
    ParseTop(conf, grammarFactory.createGrammar(sourceCode.toString), Some(sourceCode.url)).parseDocument
  }

  it should "handle various types" in {
    val doc = getDocument(getTaskSource("types.wdl"))
>>>>>>> 9d2329c3

    doc.elements.size shouldBe 1
    val elem = doc.elements(0)
    elem shouldBe a[Task]
    val task = elem.asInstanceOf[Task]

    val InputSection(decls, _, _) = task.input.get
    decls(0) should matchPattern { case Declaration("i", TypeInt(_), None, _, _)     => }
    decls(1) should matchPattern { case Declaration("s", TypeString(_), None, _, _)  => }
    decls(2) should matchPattern { case Declaration("x", TypeFloat(_), None, _, _)   => }
    decls(3) should matchPattern { case Declaration("b", TypeBoolean(_), None, _, _) => }
    decls(4) should matchPattern { case Declaration("f", TypeFile(_), None, _, _)    => }
    decls(5) should matchPattern {
      case Declaration("p1", TypePair(_: TypeInt, _: TypeString, _), None, _, _) =>
    }
    decls(6) should matchPattern {
      case Declaration("p2", TypePair(_: TypeFloat, _: TypeFile, _), None, _, _) =>
    }
    decls(7) should matchPattern {
      case Declaration("p3", TypePair(_: TypeBoolean, _: TypeBoolean, _), None, _, _) =>
    }
    decls(8) should matchPattern {
      case Declaration("ia", TypeArray(_: TypeInt, false, _), None, _, _) =>
    }
    decls(9) should matchPattern {
      case Declaration("sa", TypeArray(_: TypeString, false, _), None, _, _) =>
    }
    decls(10) should matchPattern {
      case Declaration("xa", TypeArray(_: TypeFloat, false, _), None, _, _) =>
    }
    decls(11) should matchPattern {
      case Declaration("ba", TypeArray(_: TypeBoolean, false, _), None, _, _) =>
    }
    decls(12) should matchPattern {
      case Declaration("fa", TypeArray(_: TypeFile, false, _), None, _, _) =>
    }
    decls(13) should matchPattern {
      case Declaration("m_si", TypeMap(_: TypeInt, _: TypeString, _), None, _, _) =>
    }
    decls(14) should matchPattern {
      case Declaration("m_ff", TypeMap(_: TypeFile, _: TypeFile, _), None, _, _) =>
    }
    decls(15) should matchPattern {
      case Declaration("m_bf", TypeMap(_: TypeBoolean, _: TypeFloat, _), None, _, _) =>
    }
  }

  it should "handle types and expressions" in {
<<<<<<< HEAD
    val doc = parseDocument(getTaskSource("expressions.wdl"))
=======
    val doc = getDocument(getTaskSource("expressions.wdl"))
>>>>>>> 9d2329c3

    doc.version shouldBe WdlVersion.Draft_2
    doc.elements.size shouldBe 1
    val elem = doc.elements(0)
    elem shouldBe a[Task]
    val task = elem.asInstanceOf[Task]

    task.input.get.declarations(0) should matchPattern {
      case Declaration("i", _: TypeInt, Some(ExprInt(3, _)), _, _) =>
    }
    task.input.get.declarations(1) should matchPattern {
      case Declaration("s", _: TypeString, Some(ExprString("hello world", _)), _, _) =>
    }
    task.input.get.declarations(2) should matchPattern {
      case Declaration("x", _: TypeFloat, Some(ExprFloat(4.3, _)), _, _) =>
    }
    task.input.get.declarations(3) should matchPattern {
      case Declaration("f", _: TypeFile, Some(ExprString("/dummy/x.txt", _)), _, _) =>
    }
    task.input.get.declarations(4) should matchPattern {
      case Declaration("b", _: TypeBoolean, Some(ExprBoolean(false, _)), _, _) =>
    }
    task.input.get.declarations(5) should matchPattern {
      case Declaration(
          "ia",
          TypeArray(_: TypeInt, false, _),
          Some(ExprArrayLiteral(Vector(ExprInt(1, _), ExprInt(2, _), ExprInt(3, _)), _)),
          _,
          _
          ) =>
    }
    task.input.get.declarations(6) should matchPattern {
      case Declaration("ia",
                       TypeArray(_: TypeInt, true, _),
                       Some(ExprArrayLiteral(Vector(ExprInt(10, _)), _)),
                       _,
                       _) =>
    }
    task.input.get.declarations(7) should matchPattern {
      case Declaration("m",
                       TypeMap(TypeInt(_), TypeString(_), _),
                       Some(ExprMapLiteral(_, _)),
                       _,
                       _) =>
    }
    task.input.get.declarations(8) should matchPattern {
      case Declaration("o", _: TypeObject, Some(ExprObjectLiteral(_, _)), _, _) =>
    }
    /*(Map("A" -> ExprInt(1, _),
     "B" -> ExprInt(2, _,
     _))), _)) */

    task.input.get.declarations(9) should matchPattern {
      case Declaration("twenty_threes",
                       TypePair(TypeInt(_), TypeString(_), _),
                       Some(ExprPair(ExprInt(23, _), ExprString("twenty-three", _), _)),
                       _,
                       _) =>
    }

    // Logical expressions
    task.declarations(0) should matchPattern {
      case Declaration("b2",
                       _: TypeBoolean,
                       Some(ExprLor(ExprBoolean(true, _), ExprBoolean(false, _), _)),
                       _,
                       _) =>
    }
    task.declarations(1) should matchPattern {
      case Declaration("b3",
                       _: TypeBoolean,
                       Some(ExprLand(ExprBoolean(true, _), ExprBoolean(false, _), _)),
                       _,
                       _) =>
    }
    task.declarations(2) should matchPattern {
      case Declaration("b4",
                       _: TypeBoolean,
                       Some(ExprEqeq(ExprInt(3, _), ExprInt(5, _), _)),
                       _,
                       _) =>
    }
    task.declarations(3) should matchPattern {
      case Declaration("b5", _: TypeBoolean, Some(ExprLt(ExprInt(4, _), ExprInt(5, _), _)), _, _) =>
    }
    task.declarations(4) should matchPattern {
      case Declaration("b6",
                       _: TypeBoolean,
                       Some(ExprGte(ExprInt(4, _), ExprInt(5, _), _)),
                       _,
                       _) =>
    }
    task.declarations(5) should matchPattern {
      case Declaration("b7",
                       _: TypeBoolean,
                       Some(ExprNeq(ExprInt(6, _), ExprInt(7, _), _)),
                       _,
                       _) =>
    }
    task.declarations(6) should matchPattern {
      case Declaration("b8",
                       _: TypeBoolean,
                       Some(ExprLte(ExprInt(6, _), ExprInt(7, _), _)),
                       _,
                       _) =>
    }
    task.declarations(7) should matchPattern {
      case Declaration("b9", _: TypeBoolean, Some(ExprGt(ExprInt(6, _), ExprInt(7, _), _)), _, _) =>
    }
    task.declarations(8) should matchPattern {
      case Declaration("b10", _: TypeBoolean, Some(ExprNegate(ExprIdentifier("b2", _), _)), _, _) =>
    }

    // Arithmetic
    task.declarations(9) should matchPattern {
      case Declaration("j", _: TypeInt, Some(ExprAdd(ExprInt(4, _), ExprInt(5, _), _)), _, _) =>
    }
    task.declarations(10) should matchPattern {
      case Declaration("j1", _: TypeInt, Some(ExprMod(ExprInt(4, _), ExprInt(10, _), _)), _, _) =>
    }
    task.declarations(11) should matchPattern {
      case Declaration("j2",
                       _: TypeInt,
                       Some(ExprDivide(ExprInt(10, _), ExprInt(7, _), _)),
                       _,
                       _) =>
    }
    task.declarations(12) should matchPattern {
      case Declaration("j3", _: TypeInt, Some(ExprIdentifier("j", _)), _, _) =>
    }
    task.declarations(13) should matchPattern {
      case Declaration("j4",
                       _: TypeInt,
                       Some(ExprAdd(ExprIdentifier("j", _), ExprInt(19, _), _)),
                       _,
                       _) =>
    }

    task.declarations(14) should matchPattern {
      case Declaration("k",
                       _: TypeInt,
                       Some(ExprAt(ExprIdentifier("ia", _), ExprInt(3, _), _)),
                       _,
                       _) =>
    }
    task.declarations(15) should matchPattern {
      case Declaration(
          "k2",
          _: TypeInt,
          Some(ExprApply("f", Vector(ExprInt(1, _), ExprInt(2, _), ExprInt(3, _)), _)),
          _,
          _
          ) =>
    }

    /*    val m = task.declarations(23).expr
    m should matchPattern {
      case Map(ExprInt(1, _) -> ExprString("a", _),
                                      ExprInt(2, _) -> ExprString("b", _)),
    _)),*/

    task.declarations(16) should matchPattern {
      case Declaration("k3",
                       _: TypeInt,
                       Some(ExprIfThenElse(ExprBoolean(true, _), ExprInt(1, _), ExprInt(2, _), _)),
                       _,
                       _) =>
    }
    task.declarations(17) should matchPattern {
      case Declaration("k4", _: TypeInt, Some(ExprGetName(ExprIdentifier("x", _), "a", _)), _, _) =>
    }
  }

  it should "handle get name" in {
<<<<<<< HEAD
    val doc = parseDocument(getTaskSource("get_name_bug.wdl"))
=======
    val doc = getDocument(getTaskSource("get_name_bug.wdl"))
>>>>>>> 9d2329c3

    doc.version shouldBe WdlVersion.Draft_2
    doc.elements.size shouldBe 1
    val elem = doc.elements(0)
    elem shouldBe a[Task]
    val task = elem.asInstanceOf[Task]

    task.name shouldBe "district"
    task.declarations(0) should matchPattern {
      case Declaration("k", TypeInt(_), Some(ExprGetName(ExprIdentifier("x", _), "a", _)), _, _) =>
    }
    task.output shouldBe None
    task.command should matchPattern {
      case CommandSection(Vector(), _, _) =>
    }
    task.meta shouldBe None
    task.parameterMeta shouldBe None
  }

  it should "detect a wrong comment style" in {
    val confQuiet = opts.copy(verbosity = Quiet)
    assertThrows[Exception] {
<<<<<<< HEAD
      parseDocument(getTaskSource("wrong_comment_style.wdl"), confQuiet)
=======
      getDocument(getTaskSource("wrong_comment_style.wdl"), confQuiet)
>>>>>>> 9d2329c3
    }
  }

  it should "parse a task with an output section only" in {
<<<<<<< HEAD
    val doc = parseDocument(getTaskSource("output_section.wdl"))
=======
    val doc = getDocument(getTaskSource("output_section.wdl"))
>>>>>>> 9d2329c3

    doc.version shouldBe WdlVersion.Draft_2
    doc.elements.size shouldBe 1
    val elem = doc.elements(0)
    elem shouldBe a[Task]
    val task = elem.asInstanceOf[Task]

    task.name shouldBe "wc"
    task.output.get should matchPattern {
      case OutputSection(Vector(Declaration("num_lines", TypeInt(_), Some(ExprInt(3, _)), _, _)),
                         _,
                         _) =>
    }
  }

  it should "parse a task" in {
<<<<<<< HEAD
    val doc = parseDocument(getTaskSource("wc.wdl"))
=======
    val doc = getDocument(getTaskSource("wc.wdl"))
>>>>>>> 9d2329c3

    doc.version shouldBe WdlVersion.Draft_2
    doc.comment shouldBe Some(
        CommentLine("A task that counts how many lines a file has")
    )
    doc.elements.size shouldBe 1
    val elem = doc.elements(0)
    elem shouldBe a[Task]
    val task = elem.asInstanceOf[Task]

    task.name shouldBe "wc"
    task.input.get should matchPattern {
      case InputSection(Vector(Declaration("inp_file", _: TypeFile, None, _, _)), _, _) =>
    }
    task.declarations should matchPattern {
      case Vector(
          Declaration("i",
                      TypeInt(_),
                      Some(ExprAdd(ExprInt(4, _), ExprInt(5, _), _)),
                      _,
                      Some(CommentLine("Just a random declaration with a multi-line comment")))
          ) =>
    }
    task.output.get should matchPattern {
      case OutputSection(Vector(
                             Declaration("num_lines",
                                         _: TypeInt,
                                         Some(ExprInt(3, _)),
                                         _,
                                         Some(
                                             CommentLine("Int num_lines = read_int(stdout())")
                                         ))
                         ),
                         _,
                         _) =>
    }
    task.command shouldBe a[CommandSection]
    task.command.parts.size shouldBe 3
    task.command.parts(0) should matchPattern {
      case ExprString("\n    wc -l ", _) =>
    }
    task.command.parts(1) should matchPattern {
      case ExprIdentifier("inp_file", _) =>
    }

    task.meta.get shouldBe a[MetaSection]
    task.meta.get.kvs.size shouldBe 1
    val mkv = task.meta.get.kvs.head
    mkv should matchPattern {
      case MetaKV("author",
                  "Robin Hood",
                  _,
                  Some(
                      CommentCompound(
                          Vector(
                              CommentPreformatted(Vector("This is a pre-formatted", "comment")),
                              CommentLine("mixed with a regular comment"),
                              CommentEmpty(),
                              CommentLine("that has an empty line")
                          )
                      )
                  )) =>
    }

    task.parameterMeta.get shouldBe a[ParameterMetaSection]
    task.parameterMeta.get.kvs.size shouldBe 1
    val mpkv = task.parameterMeta.get.kvs.head
    mpkv should matchPattern {
      case MetaKV("inp_file", "just because", _, _) =>
    }
  }

  it should "detect when a task section appears twice" in {
    assertThrows[Exception] {
<<<<<<< HEAD
      parseDocument(getTaskSource("multiple_input_section.wdl"))
=======
      getDocument(getTaskSource("multiple_input_section.wdl"))
>>>>>>> 9d2329c3
    }
  }

  it should "handle string interpolation" in {
<<<<<<< HEAD
    val doc = parseDocument(getTaskSource("interpolation.wdl"))
=======
    val doc = getDocument(getTaskSource("interpolation.wdl"))
>>>>>>> 9d2329c3

    doc.version shouldBe WdlVersion.Draft_2
    doc.elements.size shouldBe 1
    val elem = doc.elements(0)
    elem shouldBe a[Task]
    val task = elem.asInstanceOf[Task]

    task.name shouldBe "foo"
    task.input.get shouldBe a[InputSection]
    task.input.get.declarations.size shouldBe 2
    task.input.get.declarations(0) should matchPattern {
      case Declaration("min_std_max_min", TypeInt(_), None, _, _) =>
    }
    task.input.get.declarations(1) should matchPattern {
      case Declaration("prefix", TypeString(_), None, _, _) =>
    }

    task.command shouldBe a[CommandSection]
    task.command.parts(0) should matchPattern {
      case ExprString("\n    echo ", _) =>
    }
    task.command.parts(1) should matchPattern {
      case ExprPlaceholderSep(ExprString(",", _), ExprIdentifier("min_std_max_min", _), _) =>
    }
  }

  it should "parse a simple workflow" taggedAs Edge in {
<<<<<<< HEAD
    val doc = parseDocument(getWorkflowSource("I.wdl"))
=======
    val doc = getDocument(getWorkflowSource("I.wdl"))
>>>>>>> 9d2329c3
    doc.elements.size shouldBe 0

    doc.version shouldBe WdlVersion.Draft_2
    val wf = doc.workflow.get
    wf shouldBe a[Workflow]

    wf.name shouldBe "biz"
    wf.body.size shouldBe 3

    val calls = wf.body.collect {
      case x: Call => x
    }
    calls.size shouldBe 1
    calls(0) should matchPattern {
      case Call("bar", Some("boz"), _, _, _) =>
    }
    calls(0).inputs.toVector should matchPattern {
      case Vector(("i", ExprIdentifier("s", _))) =>
    }

    val scatters = wf.body.collect {
      case x: Scatter => x
    }
    scatters.size shouldBe 1
    scatters(0).identifier shouldBe "i"
    scatters(0).expr should matchPattern {
      case ExprArrayLiteral(Vector(ExprInt(1, _), ExprInt(2, _), ExprInt(3, _)), _) =>
    }
    scatters(0).body.size shouldBe 1
    scatters(0).body(0) should matchPattern {
      case Call("add", None, _, _, _) =>
    }
    val call = scatters(0).body(0).asInstanceOf[Call]
    call.inputs.toVector should matchPattern {
      case Vector(("x", ExprIdentifier("i", _))) =>
    }

    val conditionals = wf.body.collect {
      case x: Conditional => x
    }
    conditionals.size shouldBe 1
    conditionals(0).expr should matchPattern {
      case ExprEqeq(ExprBoolean(true, _), ExprBoolean(false, _), _) =>
    }
    conditionals(0).body should matchPattern {
      case Vector(Call("sub", None, _, _, _)) =>
    }
    conditionals(0).body(0).asInstanceOf[Call].inputs.size shouldBe 0

    wf.meta.get shouldBe a[MetaSection]
    wf.meta.get.kvs.size shouldEqual 1
    wf.meta.get.kvs.head.value shouldEqual "Robert Heinlein"
    wf.meta.get.kvs should matchPattern {
      case Vector(MetaKV("author", "Robert Heinlein", _, _)) =>
    }
  }

  it should "handle import statements" in {
<<<<<<< HEAD
    val doc = parseDocument(getWorkflowSource("imports.wdl"))
=======
    val doc = getDocument(getWorkflowSource("imports.wdl"))
>>>>>>> 9d2329c3

    doc.version shouldBe WdlVersion.Draft_2

    val imports = doc.elements.collect {
      case x: ImportDoc => x
    }
    imports.size shouldBe 2

    doc.workflow should not be empty

    val calls: Vector[Call] = doc.workflow.get.body.collect {
      case call: Call => call
    }
    calls(0).name shouldBe "I.biz"
    calls(1).name shouldBe "I.undefined"
    calls(2).name shouldBe "wc"
  }

  it should "parse a workflow that is illegal in v1.0" in {
<<<<<<< HEAD
    val _ = parseDocument(getWorkflowSource("bad_declaration.wdl"))
  }

  it should "handle chained operations" taggedAs Edge in {
    val doc = parseDocument(getTaskSource("bug16-chained-operations.wdl"))
=======
    val _ = getDocument(getWorkflowSource("bad_declaration.wdl"))
  }

  it should "handle chained operations" taggedAs Edge in {
    val doc = getDocument(getTaskSource("bug16-chained-operations.wdl"))
>>>>>>> 9d2329c3

    doc.elements.size shouldBe 1
    val elem = doc.elements(0)
    elem shouldBe a[Task]
    val task = elem.asInstanceOf[Task]

    task.declarations.size shouldBe 1
    val decl = task.declarations.head
    decl.name shouldBe "j"
    decl.expr.get should matchPattern {
      case ExprAdd(ExprAdd(ExprIdentifier("i", _), ExprIdentifier("i", _), _),
                   ExprIdentifier("i", _),
                   _) =>
    }
  }

  it should "handle chained operations in a workflow" taggedAs Edge in {
<<<<<<< HEAD
    val doc = parseDocument(getWorkflowSource("chained_expr.wdl"))
=======
    val doc = getDocument(getWorkflowSource("chained_expr.wdl"))
>>>>>>> 9d2329c3
    doc.elements.size shouldBe 0

    doc.version shouldBe WdlVersion.Draft_2
    val wf = doc.workflow.get
    wf shouldBe a[Workflow]

    wf.body.size shouldBe 1
    val decl = wf.body.head.asInstanceOf[Declaration]
    decl.name shouldBe "b"
    decl.expr.get should matchPattern {
      case ExprAdd(ExprAdd(ExprInt(1, _), ExprInt(2, _), _), ExprInt(3, _), _) =>
    }
  }
}<|MERGE_RESOLUTION|>--- conflicted
+++ resolved
@@ -35,24 +35,12 @@
     loader.apply(Util.getURL(workflowsDir.resolve(fname)))
   }
 
-<<<<<<< HEAD
-  private def parseDocument(sourceCode: SourceCode, conf: Options = opts): Document = {
-    val grammarFactory = WdlDraft2GrammarFactory(conf)
-    val grammar = grammarFactory.createGrammar(sourceCode.toString)
-    val visitor = ParseDocument(grammar, sourceCode.url, conf)
-    visitor.apply()
-  }
-
-  it should "handle various types" in {
-    val doc = parseDocument(getTaskSource("types.wdl"))
-=======
   private def getDocument(sourceCode: SourceCode, conf: Options = opts): Document = {
     ParseTop(conf, grammarFactory.createGrammar(sourceCode.toString), Some(sourceCode.url)).parseDocument
   }
 
   it should "handle various types" in {
     val doc = getDocument(getTaskSource("types.wdl"))
->>>>>>> 9d2329c3
 
     doc.elements.size shouldBe 1
     val elem = doc.elements(0)
@@ -101,11 +89,7 @@
   }
 
   it should "handle types and expressions" in {
-<<<<<<< HEAD
-    val doc = parseDocument(getTaskSource("expressions.wdl"))
-=======
     val doc = getDocument(getTaskSource("expressions.wdl"))
->>>>>>> 9d2329c3
 
     doc.version shouldBe WdlVersion.Draft_2
     doc.elements.size shouldBe 1
@@ -280,11 +264,7 @@
   }
 
   it should "handle get name" in {
-<<<<<<< HEAD
-    val doc = parseDocument(getTaskSource("get_name_bug.wdl"))
-=======
     val doc = getDocument(getTaskSource("get_name_bug.wdl"))
->>>>>>> 9d2329c3
 
     doc.version shouldBe WdlVersion.Draft_2
     doc.elements.size shouldBe 1
@@ -307,20 +287,12 @@
   it should "detect a wrong comment style" in {
     val confQuiet = opts.copy(verbosity = Quiet)
     assertThrows[Exception] {
-<<<<<<< HEAD
-      parseDocument(getTaskSource("wrong_comment_style.wdl"), confQuiet)
-=======
       getDocument(getTaskSource("wrong_comment_style.wdl"), confQuiet)
->>>>>>> 9d2329c3
     }
   }
 
   it should "parse a task with an output section only" in {
-<<<<<<< HEAD
-    val doc = parseDocument(getTaskSource("output_section.wdl"))
-=======
     val doc = getDocument(getTaskSource("output_section.wdl"))
->>>>>>> 9d2329c3
 
     doc.version shouldBe WdlVersion.Draft_2
     doc.elements.size shouldBe 1
@@ -337,11 +309,7 @@
   }
 
   it should "parse a task" in {
-<<<<<<< HEAD
-    val doc = parseDocument(getTaskSource("wc.wdl"))
-=======
     val doc = getDocument(getTaskSource("wc.wdl"))
->>>>>>> 9d2329c3
 
     doc.version shouldBe WdlVersion.Draft_2
     doc.comment shouldBe Some(
@@ -416,20 +384,12 @@
 
   it should "detect when a task section appears twice" in {
     assertThrows[Exception] {
-<<<<<<< HEAD
-      parseDocument(getTaskSource("multiple_input_section.wdl"))
-=======
       getDocument(getTaskSource("multiple_input_section.wdl"))
->>>>>>> 9d2329c3
     }
   }
 
   it should "handle string interpolation" in {
-<<<<<<< HEAD
-    val doc = parseDocument(getTaskSource("interpolation.wdl"))
-=======
     val doc = getDocument(getTaskSource("interpolation.wdl"))
->>>>>>> 9d2329c3
 
     doc.version shouldBe WdlVersion.Draft_2
     doc.elements.size shouldBe 1
@@ -457,11 +417,7 @@
   }
 
   it should "parse a simple workflow" taggedAs Edge in {
-<<<<<<< HEAD
-    val doc = parseDocument(getWorkflowSource("I.wdl"))
-=======
     val doc = getDocument(getWorkflowSource("I.wdl"))
->>>>>>> 9d2329c3
     doc.elements.size shouldBe 0
 
     doc.version shouldBe WdlVersion.Draft_2
@@ -520,11 +476,7 @@
   }
 
   it should "handle import statements" in {
-<<<<<<< HEAD
-    val doc = parseDocument(getWorkflowSource("imports.wdl"))
-=======
     val doc = getDocument(getWorkflowSource("imports.wdl"))
->>>>>>> 9d2329c3
 
     doc.version shouldBe WdlVersion.Draft_2
 
@@ -544,19 +496,11 @@
   }
 
   it should "parse a workflow that is illegal in v1.0" in {
-<<<<<<< HEAD
-    val _ = parseDocument(getWorkflowSource("bad_declaration.wdl"))
-  }
-
-  it should "handle chained operations" taggedAs Edge in {
-    val doc = parseDocument(getTaskSource("bug16-chained-operations.wdl"))
-=======
     val _ = getDocument(getWorkflowSource("bad_declaration.wdl"))
   }
 
   it should "handle chained operations" taggedAs Edge in {
     val doc = getDocument(getTaskSource("bug16-chained-operations.wdl"))
->>>>>>> 9d2329c3
 
     doc.elements.size shouldBe 1
     val elem = doc.elements(0)
@@ -574,11 +518,7 @@
   }
 
   it should "handle chained operations in a workflow" taggedAs Edge in {
-<<<<<<< HEAD
-    val doc = parseDocument(getWorkflowSource("chained_expr.wdl"))
-=======
     val doc = getDocument(getWorkflowSource("chained_expr.wdl"))
->>>>>>> 9d2329c3
     doc.elements.size shouldBe 0
 
     doc.version shouldBe WdlVersion.Draft_2
