--- conflicted
+++ resolved
@@ -34,14 +34,7 @@
   }
 
   private def getDocument(sourceCode: SourceCode, conf: Options = opts): Document = {
-<<<<<<< HEAD
-    ParseTop(conf,
-             grammarFactory.createGrammar(sourceCode.toString),
-             sourceCode.toString,
-             Some(sourceCode.url)).parseDocument
-=======
     ParseTop(conf, WdlV1Grammar.newInstance(sourceCode, Vector.empty, opts)).parseDocument
->>>>>>> aa938f06
   }
 
   it should "handle various types" in {
