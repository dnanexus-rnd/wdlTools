package wdlTools.syntax.v1

import java.nio.file.Paths

import org.scalatest.{FlatSpec, Matchers}
import wdlTools.syntax.WdlVersion
import wdlTools.syntax.v1.ConcreteSyntax._
import wdlTools.util.Verbosity._
import wdlTools.util.{Options, SourceCode, Util}

class ConcreteSyntaxTest extends FlatSpec with Matchers {
  private val sourcePath = Paths.get(getClass.getResource("/syntax/v1").getPath)
  private val tasksDir = sourcePath.resolve("tasks")
  private val workflowsDir = sourcePath.resolve("workflows")
  private val structsDir = sourcePath.resolve("structs")
  private val opts = Options(
      antlr4Trace = false,
<<<<<<< HEAD
      verbosity = Verbose,
      localDirectories = Some(Vector(tasksDir, workflowsDir, structsDir))
=======
      verbosity = Quiet,
      localDirectories = Vector(tasksDir, workflowsDir, structsDir)
>>>>>>> 66abbdae
  )
  private val loader = SourceCode.Loader(opts)
  private val grammarFactory = WdlV1GrammarFactory(opts)

  private def getTaskSource(fname: String): SourceCode = {
    loader.apply(Util.getURL(tasksDir.resolve(fname)))
  }

  private def getWorkflowSource(fname: String): SourceCode = {
    loader.apply(Util.getURL(workflowsDir.resolve(fname)))
  }

  private def getStructSource(fname: String): SourceCode = {
    loader.apply(Util.getURL(structsDir.resolve(fname)))
  }

  private def getDocument(sourceCode: SourceCode, conf: Options = opts): Document = {
    ParseTop(conf, grammarFactory.createGrammar(sourceCode.toString), Some(sourceCode.url)).parseDocument
  }

  it should "handle various types" in {
    val doc = getDocument(getTaskSource("types.wdl"))

    doc.elements.size shouldBe 1
    val elem = doc.elements(0)
    elem shouldBe a[Task]
    val task = elem.asInstanceOf[Task]

    val InputSection(decls, _, _) = task.input.get
    decls(0) should matchPattern { case Declaration("i", TypeInt(_), None, _, _)     => }
    decls(1) should matchPattern { case Declaration("s", TypeString(_), None, _, _)  => }
    decls(2) should matchPattern { case Declaration("x", TypeFloat(_), None, _, _)   => }
    decls(3) should matchPattern { case Declaration("b", TypeBoolean(_), None, _, _) => }
    decls(4) should matchPattern { case Declaration("f", TypeFile(_), None, _, _)    => }
    decls(5) should matchPattern {
      case Declaration("p1", TypePair(_: TypeInt, _: TypeString, _), None, _, _) =>
    }
    decls(6) should matchPattern {
      case Declaration("p2", TypePair(_: TypeFloat, _: TypeFile, _), None, _, _) =>
    }
    decls(7) should matchPattern {
      case Declaration("p3", TypePair(_: TypeBoolean, _: TypeBoolean, _), None, _, _) =>
    }
    decls(8) should matchPattern {
      case Declaration("ia", TypeArray(_: TypeInt, false, _), None, _, _) =>
    }
    decls(9) should matchPattern {
      case Declaration("sa", TypeArray(_: TypeString, false, _), None, _, _) =>
    }
    decls(10) should matchPattern {
      case Declaration("xa", TypeArray(_: TypeFloat, false, _), None, _, _) =>
    }
    decls(11) should matchPattern {
      case Declaration("ba", TypeArray(_: TypeBoolean, false, _), None, _, _) =>
    }
    decls(12) should matchPattern {
      case Declaration("fa", TypeArray(_: TypeFile, false, _), None, _, _) =>
    }
    decls(13) should matchPattern {
      case Declaration("m_si", TypeMap(_: TypeInt, _: TypeString, _), None, _, _) =>
    }
    decls(14) should matchPattern {
      case Declaration("m_ff", TypeMap(_: TypeFile, _: TypeFile, _), None, _, _) =>
    }
    decls(15) should matchPattern {
      case Declaration("m_bf", TypeMap(_: TypeBoolean, _: TypeFloat, _), None, _, _) =>
    }
  }

  it should "handle types and expressions" in {
    val doc = getDocument(getTaskSource("expressions.wdl"))

    doc.version.value shouldBe WdlVersion.V1
    doc.elements.size shouldBe 1
    val elem = doc.elements(0)
    elem shouldBe a[Task]
    val task = elem.asInstanceOf[Task]

    task.declarations(0) should matchPattern {
      case Declaration("i", _: TypeInt, Some(ExprInt(3, _)), _, _) =>
    }
    task.declarations(1) should matchPattern {
      case Declaration("s", _: TypeString, Some(ExprString("hello world", _)), _, _) =>
    }
    task.declarations(2) should matchPattern {
      case Declaration("x", _: TypeFloat, Some(ExprFloat(4.3, _)), _, _) =>
    }
    task.declarations(3) should matchPattern {
      case Declaration("f", _: TypeFile, Some(ExprString("/dummy/x.txt", _)), _, _) =>
    }
    task.declarations(4) should matchPattern {
      case Declaration("b", _: TypeBoolean, Some(ExprBoolean(false, _)), _, _) =>
    }

    // Logical expressions
    task.declarations(5) should matchPattern {
      case Declaration("b2",
                       _: TypeBoolean,
                       Some(ExprLor(ExprBoolean(true, _), ExprBoolean(false, _), _)),
                       _,
                       _) =>
    }
    task.declarations(6) should matchPattern {
      case Declaration("b3",
                       _: TypeBoolean,
                       Some(ExprLand(ExprBoolean(true, _), ExprBoolean(false, _), _)),
                       _,
                       _) =>
    }
    task.declarations(7) should matchPattern {
      case Declaration("b4",
                       _: TypeBoolean,
                       Some(ExprEqeq(ExprInt(3, _), ExprInt(5, _), _)),
                       _,
                       _) =>
    }
    task.declarations(8) should matchPattern {
      case Declaration("b5", _: TypeBoolean, Some(ExprLt(ExprInt(4, _), ExprInt(5, _), _)), _, _) =>
    }
    task.declarations(9) should matchPattern {
      case Declaration("b6",
                       _: TypeBoolean,
                       Some(ExprGte(ExprInt(4, _), ExprInt(5, _), _)),
                       _,
                       _) =>
    }
    task.declarations(10) should matchPattern {
      case Declaration("b7",
                       _: TypeBoolean,
                       Some(ExprNeq(ExprInt(6, _), ExprInt(7, _), _)),
                       _,
                       _) =>
    }
    task.declarations(11) should matchPattern {
      case Declaration("b8",
                       _: TypeBoolean,
                       Some(ExprLte(ExprInt(6, _), ExprInt(7, _), _)),
                       _,
                       _) =>
    }
    task.declarations(12) should matchPattern {
      case Declaration("b9", _: TypeBoolean, Some(ExprGt(ExprInt(6, _), ExprInt(7, _), _)), _, _) =>
    }
    task.declarations(13) should matchPattern {
      case Declaration("b10", _: TypeBoolean, Some(ExprNegate(ExprIdentifier("b2", _), _)), _, _) =>
    }

    // Arithmetic
    task.declarations(14) should matchPattern {
      case Declaration("j", _: TypeInt, Some(ExprAdd(ExprInt(4, _), ExprInt(5, _), _)), _, _) =>
    }
    task.declarations(15) should matchPattern {
      case Declaration("j1", _: TypeInt, Some(ExprMod(ExprInt(4, _), ExprInt(10, _), _)), _, _) =>
    }
    task.declarations(16) should matchPattern {
      case Declaration("j2",
                       _: TypeInt,
                       Some(ExprDivide(ExprInt(10, _), ExprInt(7, _), _)),
                       _,
                       _) =>
    }
    task.declarations(17) should matchPattern {
      case Declaration("j3", _: TypeInt, Some(ExprIdentifier("j", _)), _, _) =>
    }
    task.declarations(18) should matchPattern {
      case Declaration("j4",
                       _: TypeInt,
                       Some(ExprAdd(ExprIdentifier("j", _), ExprInt(19, _), _)),
                       _,
                       _) =>
    }

    task.declarations(19) should matchPattern {
      case Declaration(
          "ia",
          TypeArray(_: TypeInt, false, _),
          Some(ExprArrayLiteral(Vector(ExprInt(1, _), ExprInt(2, _), ExprInt(3, _)), _)),
          _,
          _
          ) =>
    }
    task.declarations(20) should matchPattern {
      case Declaration("ia",
                       TypeArray(_: TypeInt, true, _),
                       Some(ExprArrayLiteral(Vector(ExprInt(10, _)), _)),
                       _,
                       _) =>
    }
    task.declarations(21) should matchPattern {
      case Declaration("k",
                       _: TypeInt,
                       Some(ExprAt(ExprIdentifier("ia", _), ExprInt(3, _), _)),
                       _,
                       _) =>
    }
    task.declarations(22) should matchPattern {
      case Declaration(
          "k2",
          _: TypeInt,
          Some(ExprApply("f", Vector(ExprInt(1, _), ExprInt(2, _), ExprInt(3, _)), _)),
          _,
          _
          ) =>
    }

    task.declarations(23) should matchPattern {
      case Declaration("m",
                       TypeMap(TypeInt(_), TypeString(_), _),
                       Some(ExprMapLiteral(_, _)),
                       _,
                       _) =>
    }
    /*    val m = task.declarations(23).expr
    m should matchPattern {
      case Map(ExprInt(1, _) -> ExprString("a", _),
                                      ExprInt(2, _) -> ExprString("b", _)),
    _)),*/

    task.declarations(24) should matchPattern {
      case Declaration("k3",
                       _: TypeInt,
                       Some(ExprIfThenElse(ExprBoolean(true, _), ExprInt(1, _), ExprInt(2, _), _)),
                       _,
                       _) =>
    }
    task.declarations(25) should matchPattern {
      case Declaration("k4", _: TypeInt, Some(ExprGetName(ExprIdentifier("x", _), "a", _)), _, _) =>
    }

    task.declarations(26) should matchPattern {
      case Declaration("o", _: TypeObject, Some(ExprObjectLiteral(_, _)), _, _) =>
    }
    /*(Map("A" -> ExprInt(1, _),
     "B" -> ExprInt(2, _,
     _))), _)) */

    task.declarations(27) should matchPattern {
      case Declaration("twenty_threes",
                       TypePair(TypeInt(_), TypeString(_), _),
                       Some(ExprPair(ExprInt(23, _), ExprString("twenty-three", _), _)),
                       _,
                       _) =>
    }
  }

  it should "handle get name" in {
    val doc = getDocument(getTaskSource("get_name_bug.wdl"))

    doc.version.value shouldBe WdlVersion.V1
    doc.elements.size shouldBe 1
    val elem = doc.elements(0)
    elem shouldBe a[Task]
    val task = elem.asInstanceOf[Task]

    task.name shouldBe "district"
    task.input shouldBe None
    task.output shouldBe None
    task.command should matchPattern {
      case CommandSection(Vector(), _, _) =>
    }
    task.meta shouldBe None
    task.parameterMeta shouldBe None

    task.declarations(0) should matchPattern {
      case Declaration("k", TypeInt(_), Some(ExprGetName(ExprIdentifier("x", _), "a", _)), _, _) =>
    }
  }

  it should "detect a wrong comment style" in {
    assertThrows[Exception] {
      getDocument(getTaskSource("wrong_comment_style.wdl"))
    }
  }

  it should "parse a task with an output section only" in {
    val doc = getDocument(getTaskSource("output_section.wdl"))

    doc.version.value shouldBe WdlVersion.V1
    doc.elements.size shouldBe 1
    val elem = doc.elements(0)
    elem shouldBe a[Task]
    val task = elem.asInstanceOf[Task]

    task.name shouldBe "wc"
    task.output.get should matchPattern {
      case OutputSection(Vector(Declaration("num_lines", TypeInt(_), Some(ExprInt(3, _)), _, _)),
                         _,
                         _) =>
    }
  }

  it should "parse a task" in {
    val doc = getDocument(getTaskSource("wc.wdl"))

    doc.version.value shouldBe WdlVersion.V1
    doc.elements.size shouldBe 1
    val elem = doc.elements(0)
    elem shouldBe a[Task]
    val task = elem.asInstanceOf[Task]

    task.name shouldBe "wc"
    task.input.get should matchPattern {
      case InputSection(Vector(Declaration("inp_file", _: TypeFile, None, _, _)), _, _) =>
    }
    task.output.get should matchPattern {
      case OutputSection(Vector(Declaration("num_lines", _: TypeInt, Some(ExprInt(3, _)), _, _)),
                         _,
                         _) =>
    }
    task.command shouldBe a[CommandSection]
    task.command.parts.size shouldBe 3
    task.command.parts(0) should matchPattern {
      case ExprString("\n    wc -l ", _) =>
    }
    task.command.parts(1) should matchPattern {
      case ExprIdentifier("inp_file", _) =>
    }

    task.meta.get shouldBe a[MetaSection]
    task.meta.get.kvs.size shouldBe 1
    val mkv = task.meta.get.kvs.head
    mkv should matchPattern {
      case MetaKV("author", ExprString("Robin Hood", _), _, _) =>
    }

    task.parameterMeta.get shouldBe a[ParameterMetaSection]
    task.parameterMeta.get.kvs.size shouldBe 1
    val mpkv = task.parameterMeta.get.kvs.head
    mpkv should matchPattern {
      case MetaKV("inp_file", ExprString("just because", _), _, _) =>
    }

    task.declarations(0) should matchPattern {
      case Declaration("i", TypeInt(_), Some(ExprAdd(ExprInt(4, _), ExprInt(5, _), _)), _, _) =>
    }
  }

  it should "detect when a task section appears twice" in {
    assertThrows[Exception] {
      getDocument(getTaskSource("multiple_input_section.wdl"))
    }
  }

  it should "handle string interpolation" in {
    val doc = getDocument(getTaskSource("interpolation.wdl"))

    doc.version.value shouldBe WdlVersion.V1
    doc.elements.size shouldBe 1
    val elem = doc.elements(0)
    elem shouldBe a[Task]
    val task = elem.asInstanceOf[Task]

    task.name shouldBe "foo"
    task.input.get shouldBe a[InputSection]
    task.input.get.declarations.size shouldBe 2
    task.input.get.declarations(0) should matchPattern {
      case Declaration("min_std_max_min", TypeInt(_), None, _, _) =>
    }
    task.input.get.declarations(1) should matchPattern {
      case Declaration("prefix", TypeString(_), None, _, _) =>
    }

    task.command shouldBe a[CommandSection]
    task.command.parts(0) should matchPattern {
      case ExprString("\n    echo ", _) =>
    }
    task.command.parts(1) should matchPattern {
      case ExprPlaceholderSep(ExprString(",", _), ExprIdentifier("min_std_max_min", _), _) =>
    }
  }

  it should "parse structs" in {
    val doc = getDocument(getStructSource("I.wdl"))

    doc.version.value shouldBe WdlVersion.V1
    val structs = doc.elements.collect {
      case x: TypeStruct => x
    }
    structs.size shouldBe 2
    structs(0).name shouldBe "Address"
    structs(0).members.size shouldBe 3
    structs(0).members should matchPattern {
      case Vector(StructMember("street", TypeString(_), _, _),
                  StructMember("city", TypeString(_), _, _),
                  StructMember("zipcode", TypeInt(_), _, _)) =>
    }

    structs(1).name shouldBe "Data"
    structs(1).members should matchPattern {
      case Vector(StructMember("history", TypeFile(_), _, _),
                  StructMember("date", TypeInt(_), _, _),
                  StructMember("month", TypeString(_), _, _)) =>
    }
  }

  it should "parse a simple workflow" in {
    val doc = getDocument(getWorkflowSource("I.wdl"))
    doc.elements.size shouldBe 0

    doc.version.value shouldBe WdlVersion.V1
    val wf = doc.workflow.get
    wf shouldBe a[Workflow]

    wf.name shouldBe "biz"
    wf.body.size shouldBe 3

    val calls = wf.body.collect {
      case x: Call => x
    }
    calls.size shouldBe 1
    calls(0) should matchPattern {
      case Call("bar", Some(CallAlias("boz", _)), _, _, _) =>
    }
    calls(0).inputs.get.value should matchPattern {
      case Vector(CallInput("i", ExprIdentifier("s", _), _)) =>
    }

    val scatters = wf.body.collect {
      case x: Scatter => x
    }
    scatters.size shouldBe 1
    scatters(0).identifier shouldBe "i"
    scatters(0).expr should matchPattern {
      case ExprArrayLiteral(Vector(ExprInt(1, _), ExprInt(2, _), ExprInt(3, _)), _) =>
    }
    scatters(0).body.size shouldBe 1
    scatters(0).body(0) should matchPattern {
      case Call("add", None, _, _, _) =>
    }
    val call = scatters(0).body(0).asInstanceOf[Call]
    call.inputs.get.value should matchPattern {
      case Vector(CallInput("x", ExprIdentifier("i", _), _)) =>
    }

    val conditionals = wf.body.collect {
      case x: Conditional => x
    }
    conditionals.size shouldBe 1
    conditionals(0).expr should matchPattern {
      case ExprEqeq(ExprBoolean(true, _), ExprBoolean(false, _), _) =>
    }
    conditionals(0).body should matchPattern {
      case Vector(Call("sub", None, _, _, _)) =>
    }
    conditionals(0).body(0).asInstanceOf[Call].inputs.size shouldBe 0

    wf.meta.get shouldBe a[MetaSection]
    wf.meta.get.kvs should matchPattern {
      case Vector(MetaKV("author", ExprString("Robert Heinlein", _), _, _)) =>
    }
  }

  it should "handle import statements" in {
    val doc = getDocument(getWorkflowSource("imports.wdl"))

    doc.version.value shouldBe WdlVersion.V1

    val imports = doc.elements.collect {
      case x: ImportDoc => x
    }
    imports.size shouldBe 2

    doc.workflow should not be empty

    val calls: Vector[Call] = doc.workflow.get.body.collect {
      case call: Call => call
    }
    calls(0).name shouldBe "I.biz"
    calls(1).name shouldBe "I.undefined"
    calls(2).name shouldBe "wc"
  }

  it should "correctly report an error" in {
    assertThrows[Exception] {
      val _ = getDocument(getWorkflowSource("bad_declaration.wdl"))
    }
  }

  it should "handle chained operations" in {
    val doc = getDocument(getTaskSource("bug16-chained-operations.wdl"))

    doc.elements.size shouldBe 1
    val elem = doc.elements(0)
    elem shouldBe a[Task]
    val task = elem.asInstanceOf[Task]

    task.declarations.size shouldBe 1
    val decl = task.declarations.head
    decl.name shouldBe "j"
    decl.expr.get should matchPattern {
      case ExprAdd(ExprAdd(ExprIdentifier("i", _), ExprIdentifier("i", _), _),
                   ExprIdentifier("i", _),
                   _) =>
    }
  }

  it should "handle chained operations in a workflow" in {
    val doc = getDocument(getWorkflowSource("chained_expr.wdl"))
    doc.elements.size shouldBe 0

    doc.version.value shouldBe WdlVersion.V1
    val wf = doc.workflow.get
    wf shouldBe a[Workflow]

    wf.body.size shouldBe 1
    val decl = wf.body.head.asInstanceOf[Declaration]
    decl.name shouldBe "b"
    decl.expr.get should matchPattern {
      case ExprAdd(ExprAdd(ExprInt(1, _), ExprInt(2, _), _), ExprInt(3, _), _) =>
    }
  }

  it should "have real world GATK tasks" in {
    val url =
      "https://raw.githubusercontent.com/gatk-workflows/gatk4-germline-snps-indels/master/tasks/JointGenotypingTasks-terra.wdl"
    val sourceCode = loader.apply(Util.getURL(url))
    val doc = getDocument(sourceCode)

    doc.version.value shouldBe WdlVersion.V1
    doc.elements.size shouldBe 19
  }

  it should "be able to handle GATK workflow" in {
    val url =
      "https://raw.githubusercontent.com/gatk-workflows/gatk4-germline-snps-indels/master/JointGenotyping-terra.wdl"
    val sourceCode = loader.apply(Util.getURL(url))
    val doc = getDocument(sourceCode)

    doc.version.value shouldBe WdlVersion.V1
  }

  it should "handle compound expression" in {
    val doc = getDocument(getWorkflowSource("compound_expr_bug.wdl"))
    doc.elements.size shouldBe 0

    doc.version.value shouldBe WdlVersion.V1
    val wf = doc.workflow.get
    wf shouldBe a[Workflow]

    wf.body.size shouldBe 1
    val decl = wf.body.head.asInstanceOf[Declaration]
    decl.name shouldBe "a"
    decl.expr.get should matchPattern {
      case ExprApply("select_first",
                     Vector(
                         ExprArrayLiteral(Vector(ExprInt(3, _),
                                                 ExprApply("round", Vector(ExprInt(100, _)), _)),
                                          _)
                     ),
                     _) =>
        ()
    }
  }

  it should "handle call with extra comma" in {
    val doc = getDocument(getWorkflowSource("call_bug.wdl"))
    doc.elements.size shouldBe 1

    doc.version.value shouldBe WdlVersion.V1
    val wf = doc.workflow.get
    wf shouldBe a[Workflow]
  }

  it should "version is a reserved keyword" in {
    assertThrows[Exception] {
      val _ = getDocument(getWorkflowSource("call_bug2.wdl"))
    }
  }

  it should "relative imports" in {
    val doc = getDocument(getWorkflowSource("relative_imports.wdl"))

    doc.version.value shouldBe WdlVersion.V1
    val wf = doc.workflow.get
    wf shouldBe a[Workflow]

    wf.body.size shouldBe 1
    val call = wf.body.head.asInstanceOf[Call]
    call.name shouldBe "library.wc"
  }

  it should "relative imports II" in {
    val doc = getDocument(getWorkflowSource("relative_imports_II.wdl"))

    doc.version.value shouldBe WdlVersion.V1
    val wf = doc.workflow.get
    wf shouldBe a[Workflow]

    wf.body.size shouldBe 1
    val call = wf.body.head.asInstanceOf[Call]
    call.name shouldBe "cd.count_dogs"
  }
}<|MERGE_RESOLUTION|>--- conflicted
+++ resolved
@@ -15,13 +15,8 @@
   private val structsDir = sourcePath.resolve("structs")
   private val opts = Options(
       antlr4Trace = false,
-<<<<<<< HEAD
-      verbosity = Verbose,
-      localDirectories = Some(Vector(tasksDir, workflowsDir, structsDir))
-=======
       verbosity = Quiet,
       localDirectories = Vector(tasksDir, workflowsDir, structsDir)
->>>>>>> 66abbdae
   )
   private val loader = SourceCode.Loader(opts)
   private val grammarFactory = WdlV1GrammarFactory(opts)
