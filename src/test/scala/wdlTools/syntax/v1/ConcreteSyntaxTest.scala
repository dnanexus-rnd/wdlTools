package wdlTools.syntax.v1

import java.nio.file.Paths

import org.scalatest.{FlatSpec, Matchers}
<<<<<<< HEAD
import wdlTools.syntax.{Comment, TextSource, WdlVersion}

=======

import wdlTools.syntax.{Edge, SyntaxException, WdlVersion}
>>>>>>> 0ffd3a40
import wdlTools.syntax.v1.ConcreteSyntax._
import wdlTools.util.Verbosity._
import wdlTools.util.{Options, SourceCode, Util}

class ConcreteSyntaxTest extends FlatSpec with Matchers {
  private val sourcePath = Paths.get(getClass.getResource("/syntax/v1").getPath)
  private val tasksDir = sourcePath.resolve("tasks")
  private val workflowsDir = sourcePath.resolve("workflows")
  private val structsDir = sourcePath.resolve("structs")
  private val opts = Options(
      antlr4Trace = false,
      verbosity = Quiet,
      localDirectories = Vector(tasksDir, workflowsDir, structsDir)
  )
  private val grammarFactory = WdlV1GrammarFactory(opts)

  private def getTaskSource(fname: String): SourceCode = {
    SourceCode.loadFrom(Util.pathToURL(tasksDir.resolve(fname)))
  }

  private def getWorkflowSource(fname: String): SourceCode = {
    SourceCode.loadFrom(Util.pathToURL(workflowsDir.resolve(fname)))
  }

  private def getStructSource(fname: String): SourceCode = {
    SourceCode.loadFrom(Util.pathToURL(structsDir.resolve(fname)))
  }

  private def getDocument(sourceCode: SourceCode, conf: Options = opts): Document = {
    ParseTop(conf, grammarFactory.createGrammar(sourceCode.toString), Some(sourceCode.url)).parseDocument
  }

  it should "handle various types" in {
    val doc = getDocument(getTaskSource("types.wdl"))

    doc.elements.size shouldBe 1
    val elem = doc.elements(0)
    elem shouldBe a[Task]
    val task = elem.asInstanceOf[Task]

    val InputSection(decls, _) = task.input.get
    decls(0) should matchPattern { case Declaration("i", TypeInt(_), None, _)     => }
    decls(1) should matchPattern { case Declaration("s", TypeString(_), None, _)  => }
    decls(2) should matchPattern { case Declaration("x", TypeFloat(_), None, _)   => }
    decls(3) should matchPattern { case Declaration("b", TypeBoolean(_), None, _) => }
    decls(4) should matchPattern { case Declaration("f", TypeFile(_), None, _)    => }
    decls(5) should matchPattern {
      case Declaration("p1", TypePair(_: TypeInt, _: TypeString, _), None, _) =>
    }
    decls(6) should matchPattern {
      case Declaration("p2", TypePair(_: TypeFloat, _: TypeFile, _), None, _) =>
    }
    decls(7) should matchPattern {
      case Declaration("p3", TypePair(_: TypeBoolean, _: TypeBoolean, _), None, _) =>
    }
    decls(8) should matchPattern {
      case Declaration("ia", TypeArray(_: TypeInt, false, _), None, _) =>
    }
    decls(9) should matchPattern {
      case Declaration("sa", TypeArray(_: TypeString, false, _), None, _) =>
    }
    decls(10) should matchPattern {
      case Declaration("xa", TypeArray(_: TypeFloat, false, _), None, _) =>
    }
    decls(11) should matchPattern {
      case Declaration("ba", TypeArray(_: TypeBoolean, false, _), None, _) =>
    }
    decls(12) should matchPattern {
      case Declaration("fa", TypeArray(_: TypeFile, false, _), None, _) =>
    }
    decls(13) should matchPattern {
      case Declaration("m_si", TypeMap(_: TypeInt, _: TypeString, _), None, _) =>
    }
    decls(14) should matchPattern {
      case Declaration("m_ff", TypeMap(_: TypeFile, _: TypeFile, _), None, _) =>
    }
    decls(15) should matchPattern {
      case Declaration("m_bf", TypeMap(_: TypeBoolean, _: TypeFloat, _), None, _) =>
    }
  }

  it should "handle types and expressions" in {
    val doc = getDocument(getTaskSource("expressions.wdl"))

    doc.version.value shouldBe WdlVersion.V1
    doc.elements.size shouldBe 1
    val elem = doc.elements(0)
    elem shouldBe a[Task]
    val task = elem.asInstanceOf[Task]

    task.declarations(0) should matchPattern {
      case Declaration("i", _: TypeInt, Some(ExprInt(3, _)), _) =>
    }
    task.declarations(1) should matchPattern {
      case Declaration("s", _: TypeString, Some(ExprString("hello world", _)), _) =>
    }
    task.declarations(2) should matchPattern {
      case Declaration("x", _: TypeFloat, Some(ExprFloat(4.3, _)), _) =>
    }
    task.declarations(3) should matchPattern {
      case Declaration("f", _: TypeFile, Some(ExprString("/dummy/x.txt", _)), _) =>
    }
    task.declarations(4) should matchPattern {
      case Declaration("b", _: TypeBoolean, Some(ExprBoolean(false, _)), _) =>
    }

    // Logical expressions
    task.declarations(5) should matchPattern {
      case Declaration("b2",
                       _: TypeBoolean,
                       Some(ExprLor(ExprBoolean(true, _), ExprBoolean(false, _), _)),
                       _) =>
    }
    task.declarations(6) should matchPattern {
      case Declaration("b3",
                       _: TypeBoolean,
                       Some(ExprLand(ExprBoolean(true, _), ExprBoolean(false, _), _)),
                       _) =>
    }
    task.declarations(7) should matchPattern {
      case Declaration("b4", _: TypeBoolean, Some(ExprEqeq(ExprInt(3, _), ExprInt(5, _), _)), _) =>
    }
    task.declarations(8) should matchPattern {
      case Declaration("b5", _: TypeBoolean, Some(ExprLt(ExprInt(4, _), ExprInt(5, _), _)), _) =>
    }
    task.declarations(9) should matchPattern {
      case Declaration("b6", _: TypeBoolean, Some(ExprGte(ExprInt(4, _), ExprInt(5, _), _)), _) =>
    }
    task.declarations(10) should matchPattern {
      case Declaration("b7", _: TypeBoolean, Some(ExprNeq(ExprInt(6, _), ExprInt(7, _), _)), _) =>
    }
    task.declarations(11) should matchPattern {
      case Declaration("b8", _: TypeBoolean, Some(ExprLte(ExprInt(6, _), ExprInt(7, _), _)), _) =>
    }
    task.declarations(12) should matchPattern {
      case Declaration("b9", _: TypeBoolean, Some(ExprGt(ExprInt(6, _), ExprInt(7, _), _)), _) =>
    }
    task.declarations(13) should matchPattern {
      case Declaration("b10", _: TypeBoolean, Some(ExprNegate(ExprIdentifier("b2", _), _)), _) =>
    }

    // Arithmetic
    task.declarations(14) should matchPattern {
      case Declaration("j", _: TypeInt, Some(ExprAdd(ExprInt(4, _), ExprInt(5, _), _)), _) =>
    }
    task.declarations(15) should matchPattern {
      case Declaration("j1", _: TypeInt, Some(ExprMod(ExprInt(4, _), ExprInt(10, _), _)), _) =>
    }
    task.declarations(16) should matchPattern {
      case Declaration("j2", _: TypeInt, Some(ExprDivide(ExprInt(10, _), ExprInt(7, _), _)), _) =>
    }
    task.declarations(17) should matchPattern {
      case Declaration("j3", _: TypeInt, Some(ExprIdentifier("j", _)), _) =>
    }
    task.declarations(18) should matchPattern {
      case Declaration("j4",
                       _: TypeInt,
                       Some(ExprAdd(ExprIdentifier("j", _), ExprInt(19, _), _)),
                       _) =>
    }

    task.declarations(19) should matchPattern {
      case Declaration(
          "ia",
          TypeArray(_: TypeInt, false, _),
          Some(ExprArrayLiteral(Vector(ExprInt(1, _), ExprInt(2, _), ExprInt(3, _)), _)),
          _
          ) =>
    }
    task.declarations(20) should matchPattern {
      case Declaration("ia",
                       TypeArray(_: TypeInt, true, _),
                       Some(ExprArrayLiteral(Vector(ExprInt(10, _)), _)),
                       _) =>
    }
    task.declarations(21) should matchPattern {
      case Declaration("k",
                       _: TypeInt,
                       Some(ExprAt(ExprIdentifier("ia", _), ExprInt(3, _), _)),
                       _) =>
    }
    task.declarations(22) should matchPattern {
      case Declaration(
          "k2",
          _: TypeInt,
          Some(ExprApply("f", Vector(ExprInt(1, _), ExprInt(2, _), ExprInt(3, _)), _)),
          _
          ) =>
    }

    task.declarations(23) should matchPattern {
      case Declaration("m", TypeMap(TypeInt(_), TypeString(_), _), Some(ExprMapLiteral(_, _)), _) =>
    }
    /*    val m = task.declarations(23).expr
    m should matchPattern {
      case Map(ExprInt(1, _) -> ExprString("a", _),
                                      ExprInt(2, _) -> ExprString("b", _)),
    _)),*/

    task.declarations(24) should matchPattern {
      case Declaration("k3",
                       _: TypeInt,
                       Some(ExprIfThenElse(ExprBoolean(true, _), ExprInt(1, _), ExprInt(2, _), _)),
                       _) =>
    }
    task.declarations(25) should matchPattern {
      case Declaration("k4", _: TypeInt, Some(ExprGetName(ExprIdentifier("x", _), "a", _)), _) =>
    }

    task.declarations(26) should matchPattern {
      case Declaration("o", _: TypeObject, Some(ExprObjectLiteral(_, _)), _) =>
    }
    /*(Map("A" -> ExprInt(1, _),
     "B" -> ExprInt(2, _,
     _))), _)) */

    task.declarations(27) should matchPattern {
      case Declaration("twenty_threes",
                       TypePair(TypeInt(_), TypeString(_), _),
                       Some(ExprPair(ExprInt(23, _), ExprString("twenty-three", _), _)),
                       _) =>
    }
  }

  it should "handle get name" in {
    val doc = getDocument(getTaskSource("get_name_bug.wdl"))

    doc.version.value shouldBe WdlVersion.V1
    doc.elements.size shouldBe 1
    val elem = doc.elements(0)
    elem shouldBe a[Task]
    val task = elem.asInstanceOf[Task]

    task.name shouldBe "district"
    task.input shouldBe None
    task.output shouldBe None
    task.command should matchPattern {
      case CommandSection(Vector(), _) =>
    }
    task.meta shouldBe None
    task.parameterMeta shouldBe None

    task.declarations(0) should matchPattern {
      case Declaration("k", TypeInt(_), Some(ExprGetName(ExprIdentifier("x", _), "a", _)), _) =>
    }
  }

  it should "detect a wrong comment style" in {
    assertThrows[Exception] {
      getDocument(getTaskSource("wrong_comment_style.wdl"))
    }
  }

  it should "parse a task with an output section only" in {
    val doc = getDocument(getTaskSource("output_section.wdl"))

    doc.version.value shouldBe WdlVersion.V1
    doc.elements.size shouldBe 1
    val elem = doc.elements(0)
    elem shouldBe a[Task]
    val task = elem.asInstanceOf[Task]

    task.name shouldBe "wc"
    task.output.get should matchPattern {
      case OutputSection(Vector(Declaration("num_lines", TypeInt(_), Some(ExprInt(3, _)), _)), _) =>
    }
  }

  it should "parse a task" in {
    val doc = getDocument(getTaskSource("wc.wdl"))

    doc.comments(1) should matchPattern {
      case Comment("# A task that counts how many lines a file has", TextSource(1, 0, 1, 46)) =>
    }
    doc.comments(8) should matchPattern {
      case Comment("# Just a random declaration", TextSource(8, 2, 8, 29)) =>
    }
    doc.comments(11) should matchPattern {
      case Comment("# comment after bracket", TextSource(11, 12, 11, 35)) =>
    }
    doc.comments(12) should matchPattern {
      case Comment("# Int num_lines = read_int(stdout())", TextSource(12, 4, 12, 40)) =>
    }
    doc.comments(13) should matchPattern {
      case Comment("# end-of-line comment", TextSource(13, 23, 13, 44)) =>
    }
    doc.comments(20) should matchPattern {
      case Comment("# The comment below is empty", TextSource(20, 4, 20, 32)) =>
    }
    doc.comments(21) should matchPattern {
      case Comment("#", TextSource(21, 4, 21, 5)) =>
    }

    doc.version.value shouldBe WdlVersion.V1
    doc.elements.size shouldBe 1
    val elem = doc.elements(0)
    elem shouldBe a[Task]
    val task = elem.asInstanceOf[Task]

    task.name shouldBe "wc"
    task.input.get should matchPattern {
      case InputSection(Vector(Declaration("inp_file", _: TypeFile, None, _)), _) =>
    }
    task.output.get should matchPattern {
      case OutputSection(Vector(Declaration("num_lines", _: TypeInt, Some(ExprInt(3, _)), _)), _) =>
    }
    task.command shouldBe a[CommandSection]
    task.command.parts.size shouldBe 3
    task.command.parts(0) should matchPattern {
      case ExprString("\n    # this is inside the command and so not a WDL comment\n    wc -l ",
                      _) =>
    }
    task.command.parts(1) should matchPattern {
      case ExprIdentifier("inp_file", _) =>
    }

    task.meta.get shouldBe a[MetaSection]
    task.meta.get.kvs.size shouldBe 1
    val mkv = task.meta.get.kvs.head
    mkv should matchPattern {
      case MetaKV("author", ExprString("Robin Hood", _), _) =>
    }

    task.parameterMeta.get shouldBe a[ParameterMetaSection]
    task.parameterMeta.get.kvs.size shouldBe 1
    val mpkv = task.parameterMeta.get.kvs.head
    mpkv should matchPattern {
      case MetaKV("inp_file", ExprString("just because", _), _) =>
    }

    task.declarations(0) should matchPattern {
      case Declaration("i", TypeInt(_), Some(ExprAdd(ExprInt(4, _), ExprInt(5, _), _)), _) =>
    }
  }

  it should "detect when a task section appears twice" in {
    assertThrows[Exception] {
      getDocument(getTaskSource("multiple_input_section.wdl"))
    }
  }

  it should "handle string interpolation" in {
    val doc = getDocument(getTaskSource("interpolation.wdl"))

    doc.version.value shouldBe WdlVersion.V1
    doc.elements.size shouldBe 1
    val elem = doc.elements(0)
    elem shouldBe a[Task]
    val task = elem.asInstanceOf[Task]

    task.name shouldBe "foo"
    task.input.get shouldBe a[InputSection]
    task.input.get.declarations.size shouldBe 2
    task.input.get.declarations(0) should matchPattern {
      case Declaration("min_std_max_min", TypeInt(_), None, _) =>
    }
    task.input.get.declarations(1) should matchPattern {
      case Declaration("prefix", TypeString(_), None, _) =>
    }

    task.command shouldBe a[CommandSection]
    task.command.parts(0) should matchPattern {
      case ExprString("\n    echo ", _) =>
    }
    task.command.parts(1) should matchPattern {
      case ExprPlaceholderSep(ExprString(",", _), ExprIdentifier("min_std_max_min", _), _) =>
    }
  }

  it should "parse structs" in {
    val doc = getDocument(getStructSource("I.wdl"))

    doc.version.value shouldBe WdlVersion.V1
    val structs = doc.elements.collect {
      case x: TypeStruct => x
    }
    structs.size shouldBe 2
    structs(0).name shouldBe "Address"
    structs(0).members.size shouldBe 3
    structs(0).members should matchPattern {
      case Vector(StructMember("street", TypeString(_), _),
                  StructMember("city", TypeString(_), _),
                  StructMember("zipcode", TypeInt(_), _)) =>
    }

    structs(1).name shouldBe "Data"
    structs(1).members should matchPattern {
      case Vector(StructMember("history", TypeFile(_), _),
                  StructMember("date", TypeInt(_), _),
                  StructMember("month", TypeString(_), _)) =>
    }
  }

  it should "parse a simple workflow" in {
    val doc = getDocument(getWorkflowSource("I.wdl"))
    doc.elements.size shouldBe 0

    doc.version.value shouldBe WdlVersion.V1
    val wf = doc.workflow.get
    wf shouldBe a[Workflow]

    wf.name shouldBe "biz"
    wf.body.size shouldBe 3

    val calls = wf.body.collect {
      case x: Call => x
    }
    calls.size shouldBe 1
    calls(0) should matchPattern {
      case Call("bar", Some(CallAlias("boz", _)), _, _) =>
    }
    calls(0).inputs.get.value should matchPattern {
      case Vector(CallInput("i", ExprIdentifier("s", _), _)) =>
    }

    val scatters = wf.body.collect {
      case x: Scatter => x
    }
    scatters.size shouldBe 1
    scatters(0).identifier shouldBe "i"
    scatters(0).expr should matchPattern {
      case ExprArrayLiteral(Vector(ExprInt(1, _), ExprInt(2, _), ExprInt(3, _)), _) =>
    }
    scatters(0).body.size shouldBe 1
    scatters(0).body(0) should matchPattern {
      case Call("add", None, _, _) =>
    }
    val call = scatters(0).body(0).asInstanceOf[Call]
    call.inputs.get.value should matchPattern {
      case Vector(CallInput("x", ExprIdentifier("i", _), _)) =>
    }

    val conditionals = wf.body.collect {
      case x: Conditional => x
    }
    conditionals.size shouldBe 1
    conditionals(0).expr should matchPattern {
      case ExprEqeq(ExprBoolean(true, _), ExprBoolean(false, _), _) =>
    }
    conditionals(0).body should matchPattern {
      case Vector(Call("sub", None, _, _)) =>
    }
    conditionals(0).body(0).asInstanceOf[Call].inputs.size shouldBe 0

    wf.meta.get shouldBe a[MetaSection]
    wf.meta.get.kvs should matchPattern {
      case Vector(MetaKV("author", ExprString("Robert Heinlein", _), _)) =>
    }
  }

  it should "handle import statements" in {
    val doc = getDocument(getWorkflowSource("imports.wdl"))

    doc.version.value shouldBe WdlVersion.V1

    val imports = doc.elements.collect {
      case x: ImportDoc => x
    }
    imports.size shouldBe 2

    doc.workflow should not be empty

    val calls: Vector[Call] = doc.workflow.get.body.collect {
      case call: Call => call
    }
    calls(0).name shouldBe "I.biz"
    calls(1).name shouldBe "I.undefined"
    calls(2).name shouldBe "wc"
  }

  it should "correctly report an error" in {
    assertThrows[Exception] {
      val _ = getDocument(getWorkflowSource("bad_declaration.wdl"))
    }
  }

  it should "handle chained operations" in {
    val doc = getDocument(getTaskSource("bug16-chained-operations.wdl"))

    doc.elements.size shouldBe 1
    val elem = doc.elements(0)
    elem shouldBe a[Task]
    val task = elem.asInstanceOf[Task]

    task.declarations.size shouldBe 1
    val decl = task.declarations.head
    decl.name shouldBe "j"
    decl.expr.get should matchPattern {
      case ExprAdd(ExprAdd(ExprIdentifier("i", _), ExprIdentifier("i", _), _),
                   ExprIdentifier("i", _),
                   _) =>
    }
  }

  it should "handle chained operations in a workflow" in {
    val doc = getDocument(getWorkflowSource("chained_expr.wdl"))
    doc.elements.size shouldBe 0

    doc.version.value shouldBe WdlVersion.V1
    val wf = doc.workflow.get
    wf shouldBe a[Workflow]

    wf.body.size shouldBe 1
    val decl = wf.body.head.asInstanceOf[Declaration]
    decl.name shouldBe "b"
    decl.expr.get should matchPattern {
      case ExprAdd(ExprAdd(ExprInt(1, _), ExprInt(2, _), _), ExprInt(3, _), _) =>
    }
  }

  it should "have real world GATK tasks" in {
    val url =
      "https://raw.githubusercontent.com/gatk-workflows/gatk4-germline-snps-indels/master/tasks/JointGenotypingTasks-terra.wdl"
    val sourceCode = SourceCode.loadFrom(Util.getURL(url))
    val doc = getDocument(sourceCode)

    doc.version.value shouldBe WdlVersion.V1
    doc.elements.size shouldBe 19
  }

  it should "be able to handle GATK workflow" in {
    val url =
      "https://raw.githubusercontent.com/gatk-workflows/gatk4-germline-snps-indels/master/JointGenotyping-terra.wdl"
    val sourceCode = SourceCode.loadFrom(Util.getURL(url))
    val doc = getDocument(sourceCode)

    doc.version.value shouldBe WdlVersion.V1
  }

  it should "handle compound expression" in {
    val doc = getDocument(getWorkflowSource("compound_expr_bug.wdl"))
    doc.elements.size shouldBe 0

    doc.version.value shouldBe WdlVersion.V1
    val wf = doc.workflow.get
    wf shouldBe a[Workflow]

    wf.body.size shouldBe 1
    val decl = wf.body.head.asInstanceOf[Declaration]
    decl.name shouldBe "a"
    decl.expr.get should matchPattern {
      case ExprApply("select_first",
                     Vector(
                         ExprArrayLiteral(Vector(ExprInt(3, _),
                                                 ExprApply("round", Vector(ExprInt(100, _)), _)),
                                          _)
                     ),
                     _) =>
        ()
    }
  }

  it should "handle call with extra comma" in {
    val doc = getDocument(getWorkflowSource("call_bug.wdl"))
    doc.elements.size shouldBe 1

    doc.version.value shouldBe WdlVersion.V1
    val wf = doc.workflow.get
    wf shouldBe a[Workflow]
  }

  it should "version is a reserved keyword" in {
    assertThrows[Exception] {
      val _ = getDocument(getWorkflowSource("call_bug2.wdl"))
    }
  }

  it should "relative imports" in {
    val doc = getDocument(getWorkflowSource("relative_imports.wdl"))

    doc.version.value shouldBe WdlVersion.V1
    val wf = doc.workflow.get
    wf shouldBe a[Workflow]

    wf.body.size shouldBe 1
    val call = wf.body.head.asInstanceOf[Call]
    call.name shouldBe "library.wc"
  }

  it should "relative imports II" in {
    val doc = getDocument(getWorkflowSource("relative_imports_II.wdl"))

    doc.version.value shouldBe WdlVersion.V1
    val wf = doc.workflow.get
    wf shouldBe a[Workflow]

    wf.body.size shouldBe 1
    val call = wf.body.head.asInstanceOf[Call]
    call.name shouldBe "cd.count_dogs"
  }

  it should "report extra comma" taggedAs Edge in {
    assertThrows[SyntaxException] {
      getDocument(getWorkflowSource("extra_comma.wdl"))
    }
  }
}<|MERGE_RESOLUTION|>--- conflicted
+++ resolved
@@ -3,13 +3,7 @@
 import java.nio.file.Paths
 
 import org.scalatest.{FlatSpec, Matchers}
-<<<<<<< HEAD
-import wdlTools.syntax.{Comment, TextSource, WdlVersion}
-
-=======
-
-import wdlTools.syntax.{Edge, SyntaxException, WdlVersion}
->>>>>>> 0ffd3a40
+import wdlTools.syntax.{Comment, Edge, SyntaxException, TextSource, WdlVersion}
 import wdlTools.syntax.v1.ConcreteSyntax._
 import wdlTools.util.Verbosity._
 import wdlTools.util.{Options, SourceCode, Util}
@@ -27,15 +21,15 @@
   private val grammarFactory = WdlV1GrammarFactory(opts)
 
   private def getTaskSource(fname: String): SourceCode = {
-    SourceCode.loadFrom(Util.pathToURL(tasksDir.resolve(fname)))
+    SourceCode.loadFrom(Util.pathToUrl(tasksDir.resolve(fname)))
   }
 
   private def getWorkflowSource(fname: String): SourceCode = {
-    SourceCode.loadFrom(Util.pathToURL(workflowsDir.resolve(fname)))
+    SourceCode.loadFrom(Util.pathToUrl(workflowsDir.resolve(fname)))
   }
 
   private def getStructSource(fname: String): SourceCode = {
-    SourceCode.loadFrom(Util.pathToURL(structsDir.resolve(fname)))
+    SourceCode.loadFrom(Util.pathToUrl(structsDir.resolve(fname)))
   }
 
   private def getDocument(sourceCode: SourceCode, conf: Options = opts): Document = {
@@ -523,7 +517,7 @@
   it should "have real world GATK tasks" in {
     val url =
       "https://raw.githubusercontent.com/gatk-workflows/gatk4-germline-snps-indels/master/tasks/JointGenotypingTasks-terra.wdl"
-    val sourceCode = SourceCode.loadFrom(Util.getURL(url))
+    val sourceCode = SourceCode.loadFrom(Util.getUrl(url))
     val doc = getDocument(sourceCode)
 
     doc.version.value shouldBe WdlVersion.V1
@@ -533,7 +527,7 @@
   it should "be able to handle GATK workflow" in {
     val url =
       "https://raw.githubusercontent.com/gatk-workflows/gatk4-germline-snps-indels/master/JointGenotyping-terra.wdl"
-    val sourceCode = SourceCode.loadFrom(Util.getURL(url))
+    val sourceCode = SourceCode.loadFrom(Util.getUrl(url))
     val doc = getDocument(sourceCode)
 
     doc.version.value shouldBe WdlVersion.V1
