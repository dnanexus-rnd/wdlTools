package wdlTools.linter.v1

import java.net.URL
import java.nio.file.{Path, Paths}

import org.scalatest.Inside.inside
import org.scalatest.flatspec.AnyFlatSpec
import org.scalatest.matchers.should.Matchers
import wdlTools.linter.{LintEvent, Linter, ParserRules, RuleConf, Severity}
import wdlTools.syntax.TextSource
import wdlTools.types.TypeOptions
import wdlTools.util.Util

class BaseTest extends AnyFlatSpec with Matchers {
  private val opts = TypeOptions()

  def getWdlPath(fname: String, subdir: String): Path = {
<<<<<<< HEAD
    Paths.get(getClass.getResource(s"/wdlTools/lint/${subdir}/${fname}").getPath)
=======
    Paths.get(getClass.getResource(s"/wdlTools/linter/${subdir}/${fname}").getPath)
>>>>>>> d9dac1ca
  }

  private def getWdlUrl(fname: String, subdir: String): URL = {
    Util.pathToUrl(getWdlPath(fname, subdir))
  }

  it should "detect lints" in {
    val rules: Map[String, RuleConf] =
      (ParserRules.allRules.keys.toSet ++ Set("A001", "A002", "A003"))
        .map(id => id -> RuleConf(id, "x", "x", Severity.Error, Map.empty))
        .toMap
    val linter = Linter(opts, rules)
    val url = getWdlUrl("simple.wdl", "v1")
    val allLints = linter.apply(url)
    val lints = allLints(url)

    lints.size shouldBe 8

    inside(lints(0)) {
      case LintEvent(RuleConf("P001", _, _, _, _), TextSource(1, 7, 1, 9), u, _) =>
        u shouldEqual Some(url)
    }
    inside(lints(1)) {
      case LintEvent(RuleConf("P004", _, _, _, _), TextSource(1, 26, 3, 3), u, _) =>
        u shouldEqual Some(url)
    }
    inside(lints(2)) {
      case LintEvent(RuleConf("A001", _, _, _, _), TextSource(3, 2, 15, 1), u, _) =>
        u shouldEqual Some(url)
    }
    inside(lints(3)) {
      case LintEvent(RuleConf("A003", _, _, _, _), TextSource(3, 2, 15, 1), u, _) =>
        u shouldEqual Some(url)
    }
    inside(lints(4)) {
      case LintEvent(RuleConf("P002", _, _, _, _), TextSource(6, 3, 9, 12), u, _) =>
        u shouldEqual Some(url)
    }
    inside(lints(5)) {
      case LintEvent(RuleConf("P003", _, _, _, _), TextSource(6, 3, 9, 12), u, _) =>
        u shouldEqual Some(url)
    }
    inside(lints(6)) {
      case LintEvent(RuleConf("P002", _, _, _, _), TextSource(9, 33, 10, 4), u, _) =>
        u shouldEqual Some(url)
    }
    inside(lints(7)) {
      case LintEvent(RuleConf("P005", _, _, _, _), TextSource(11, 3, 11, 7), u, _) =>
        u shouldEqual Some(url)
    }
  }
}<|MERGE_RESOLUTION|>--- conflicted
+++ resolved
@@ -15,11 +15,7 @@
   private val opts = TypeOptions()
 
   def getWdlPath(fname: String, subdir: String): Path = {
-<<<<<<< HEAD
-    Paths.get(getClass.getResource(s"/wdlTools/lint/${subdir}/${fname}").getPath)
-=======
     Paths.get(getClass.getResource(s"/wdlTools/linter/${subdir}/${fname}").getPath)
->>>>>>> d9dac1ca
   }
 
   private def getWdlUrl(fname: String, subdir: String): URL = {
