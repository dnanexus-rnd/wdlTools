package wdlTools.typing

import collection.JavaConverters._
import java.nio.file.{Files, Path, Paths}

import org.scalatest.{FlatSpec, Matchers}
import wdlTools.syntax.v1_0.ParseAll
import wdlTools.syntax.AbstractSyntax._
import wdlTools.util.{Options, SourceCode, Util, Verbosity}

class TypeCheckerTest extends FlatSpec with Matchers {
  private val opts = Options(
      antlr4Trace = false,
      localDirectories = Some(
          Vector(
              Paths.get(getClass.getResource("/typing/v1_0/tasks/positive").getPath),
              Paths.get(getClass.getResource("/typing/v1_0/tasks/negative").getPath),
              Paths.get(getClass.getResource("/typing/v1_0/workflows/positive").getPath),
              Paths.get(getClass.getResource("/typing/v1_0/workflows/negative").getPath)
          )
      ),
      verbosity = Verbosity.Verbose
  )
  private val loader = SourceCode.Loader(opts)
  private val parser = ParseAll(opts, loader)
  private val stdlib = Stdlib(opts)
  private val checker = TypeChecker(stdlib)

  // Get a list of WDL files from a resource directory.
  private def getWdlSourceFiles(folder: Path): Vector[Path] = {
    Files.exists(folder) shouldBe true
    Files.isDirectory(folder) shouldBe true
    val allFiles: Vector[Path] = Files.list(folder).iterator().asScala.toVector
    allFiles.filter(p => Files.isRegularFile(p) && p.toString.endsWith(".wdl"))
  }

  it should "type check tasks (positive cases)" in {
    val positivePath =
      Paths.get(getClass.getResource("/typing/v1_0/tasks/positive").getPath)
    val positiveCases =
      getWdlSourceFiles(positivePath)

    for (pc <- positiveCases) {
      val doc = parser.parse(Util.getURL(pc))
      try {
        checker.apply(doc)
      } catch {
        case e: Throwable =>
          System.out.println(e.getMessage)
          throw new RuntimeException(s"Type error in file ${pc}")
      }
    }
  }

  it should "type check tasks (negative cases)" in {
    val negativePath =
      Paths.get(getClass.getResource("/typing/v1_0/tasks/negative").getPath)
    val negativeCases = getWdlSourceFiles(negativePath)
    for (pc <- negativeCases) {
      val doc = parser.parse(Util.getURL(pc))
      val checkVal =
        try {
          checker.apply(doc)
          true
        } catch {
          case _: Throwable =>
            // This file should NOT pass type validation.
            // The exception is expected at this point.
            false
        }
      if (checkVal) {
        throw new RuntimeException(s"Type error missed in file ${pc}")
      }
    }
  }

  it should "type check workflows (positive cases)" in {
    val positivePath =
      Paths.get(getClass.getResource("/typing/v1_0/workflows/positive").getPath)
    val positiveCases = getWdlSourceFiles(positivePath)

    for (pc <- positiveCases) {
      val doc = parser.parse(Util.getURL(pc))
      try {
        checker.apply(doc)
      } catch {
        case e: Throwable =>
          System.out.println(s"Type error in file ${pc}")
          throw e
      }
    }
  }

  it should "type check workflows (negative cases)" in {
    val negativePath =
      Paths.get(getClass.getResource("/typing/v1_0/workflows/negative").getPath)
    val negativeCases = getWdlSourceFiles(negativePath)
    for (nc <- negativeCases) {
      val doc = parser.parse(Util.getURL(nc))
      val checkVal =
        try {
          checker.apply(doc)
          true
        } catch {
          case _: Throwable =>
            // This file should NOT pass type validation
            // The exception is expected at this point.
            false
        }
      if (checkVal)
        throw new RuntimeException(s"Type error missed in file ${nc}")
    }
  }

  ignore should "be able to handle GATK" taggedAs Edge in {
    val url = Util.getURL(
        "https://raw.githubusercontent.com/gatk-workflows/gatk4-germline-snps-indels/master/JointGenotyping-terra.wdl"
    )
    val doc = parser.parse(url)
    checker.apply(doc)
  }

<<<<<<< HEAD
  /*  it should "type check polymorphic functions" taggedAs (Edge) in {
    val src = Paths.get(getClass.getResource("/typing/v1_0/workflows/positive/polymorphic_types.wdl").getPath)
    val doc = parser.parse(Util.getURL(src))
    checker.apply(doc)
  } */

  ignore should "handle compound expressions" taggedAs (Edge) in {
    val src =
      Paths.get(getClass.getResource("/typing/v1_0/workflows/positive/compound_expr.wdl").getPath)
    val doc = parser.parse(Util.getURL(src))
    val wf = doc.workflow.get

    val decls = wf.body.collect {
      case x: Declaration => x
    }
    decls.size shouldBe 1
    val decl = decls.head
    System.out.println(s"expr=${exprToString(decl.expr.get)}")
=======
  it should "size stdlib" taggedAs Edge in {
    val doc = parser.parse(opts.getURL("stdlib.wdl"))
>>>>>>> 9d2329c3
    checker.apply(doc)
  }

}<|MERGE_RESOLUTION|>--- conflicted
+++ resolved
@@ -120,7 +120,6 @@
     checker.apply(doc)
   }
 
-<<<<<<< HEAD
   /*  it should "type check polymorphic functions" taggedAs (Edge) in {
     val src = Paths.get(getClass.getResource("/typing/v1_0/workflows/positive/polymorphic_types.wdl").getPath)
     val doc = parser.parse(Util.getURL(src))
@@ -139,10 +138,6 @@
     decls.size shouldBe 1
     val decl = decls.head
     System.out.println(s"expr=${exprToString(decl.expr.get)}")
-=======
-  it should "size stdlib" taggedAs Edge in {
-    val doc = parser.parse(opts.getURL("stdlib.wdl"))
->>>>>>> 9d2329c3
     checker.apply(doc)
   }
 
