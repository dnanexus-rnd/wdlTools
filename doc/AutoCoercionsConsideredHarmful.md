--- conflicted
+++ resolved
@@ -125,7 +125,18 @@
 
 This would make the typing of `select_first` accurate; it would only take an array of `T?`.
 
-<<<<<<< HEAD
+Code like:
+```
+ # Convert an optional int to an int
+  Int a = 3
+  Int? b = a
+```
+
+would be written:
+```
+Int? b = Some(a)
+````
+
 A pythonic way of writing these functions would be to have a single cast function that takes a type and a value and either casts the value to the type or throws an error. For example:
 
 ```
@@ -143,18 +154,5 @@
 File? f1 = cast(File?, s1)  # f1 == Some(File("foo/bar.txt"))
 File? f2 = cast(File?, s2) # f2 == None
 ```
-=======
-Code like:
-```
- # Convert an optional int to an int
-  Int a = 3
-  Int? b = a
-```
 
-would be written:
-```
-Int? b = Some(a)
-````
-
-I hope this approach would reduce the number of preventable runtime errors.
->>>>>>> 2449abb0
+I hope this approach would reduce the number of preventable runtime errors.